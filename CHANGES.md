--- conflicted
+++ resolved
@@ -2,11 +2,7 @@
 
 ## 3.2.0 (Unreleased)
 
-<<<<<<< HEAD
-- Add support for Emojis (uses <a href="https://www.emojione.com/">Emojione</a>).
-- Support for [XMPP-0313 Message Archive Management](https://xmpp.org/extensions/xep-0313.html)
-  has been upgraded to version 2. [jcbrand]
-=======
+- Add support for Emojis (either native, or via <a href="https://www.emojione.com/">Emojione</a>).
 - Removed jQuery from `converse-core`, `converse-vcard` and `converse-roomslist`. [jcbrand]
 - Remove `jquery.easing` from the full build. Was only being used by the
   [conversejs.org](https://conversejs.org) website, which has been updated to not rely on it. [jcbrand]
@@ -32,7 +28,6 @@
   `chatbox` attributes, instead of just the stanza. [jcbrand]
 
 ### New Plugins
->>>>>>> bd38f0d6
 - New non-core plugin `converse-singleton` which ensures that no more than
   one chat is visible at any given time. Used in the mobile build:
   `converse-mobile.js` and makes the unread messages counter possible there.
