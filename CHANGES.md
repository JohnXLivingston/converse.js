# Changelog

## 8.0.0 (Unreleased)

- #1083: Add support for XEP-0393 Message Styling
- #2275: Allow punctuation to immediately precede a mention
- #2348: `auto_join_room` not showing the room in `fullscreen` `view_mode`.
- #2400: Fixes infinite loop bug when appending .png to allowed image urls
- #2409: Integrate App Badging API for unread messages
- #2464: New configuration setting [allow-url-history-change](https://conversejs.org/docs/html/configuration.html#allow-url-history-change)
- Add support for XEP-0437 Room Activity Indicators see [muc-subscribe-to-rai](https://conversejs.org/docs/html/configuration.html#muc-subscribe-to-rai)
- Bugfix: Use real JID in XEP-0372 references only when the MUC is non-anonymous
- Bugfix: Connection protocol not updated based on XEP-0156 connection methods
- Bugfix: `null` inserted by emoji picker and can't switch between skintones
- New hook: [getMessageActionButtons](https://conversejs.org/docs/html/api/-_converse.html#event:getMessageActionButtons)
- New hook: [shouldNotifyOfGroupMessage](https://conversejs.org/docs/html/api/-_converse.html#event:shouldNotifyOfGroupMessage)
- New hook: [presenceConstructed](https://conversejs.org/docs/html/api/-_converse.html#event:presenceConstructed)
- File structure reordering: All plugins are now in `./plugins` folders.
- New configuration setting: [show_tab_notifications](https://conversejs.org/docs/html/configuration.html#show-tab-notifications)
- New configuration setting: [muc_clear_messages_on_leave](https://conversejs.org/docs/html/configuration.html#muc-clear-messages-on-leave)
- New configuration setting: [send_chat_markers](https://conversejs.org/docs/html/configuration.html#send-chat-markers)
- New configuration setting: [muc_show_ogp_unfurls](https://conversejs.org/docs/html/configuration.html#muc-show-ogp-unfurls)
- #1823: New config options [mam_request_all_pages](https://conversejs.org/docs/html/configuration.html#mam-request-all-pages)
- Use the MUC stanza id when sending XEP-0333 markers
- Add support for rendering unfurls via [mod_ogp](https://modules.prosody.im/mod_ogp.html)
- Add a Description Of A Project (DOAP) file
<<<<<<< HEAD
- #2497: Bugfix /nick command is not working
=======
- Add ability to deregister nickname when closing a MUC by setting `auto_register_muc_nickname` to `'unregister'`.
>>>>>>> 982586b0

### Breaking Changes

The [afterMessageBodyTransformed](https://conversejs.org/docs/html/api/-_converse.html#event:afterMessageBodyTransformed) and [beforeMessageBodyTransformed](https://conversejs.org/docs/html/api/-_converse.html#event:beforeMessageBodyTransformed) events now has a different signatures.
When leaving a MUC, the message history is deleted. This means that decrypted
OMEMO messages are gone and cannot be recovered on that device. See [muc_clear_messages_on_leave](https://conversejs.org/docs/html/configuration.html#muc-clear-messages-on-leave).

Removed events:
* `chatBoxInsertedIntoDOM`
* `bookmarkViewsInitialized`
* `rosterGroupsFetched`
* `messageSend` (use `sendMessage` instead)

The `chatBoxClosed`, `chatBoxMaximized` and `chatBoxMinimized` events now have the `model` as
payload and not the `view`.

## 7.0.5 (Unreleased)

- #2377: The @converse/headless NPM package is missing the dist directory, causing import errors
- #2396: @converse/headless wrongly depends on `CustomElement` from the view layer
- #2381: Converse does not reflect the browser language

## 7.0.4 (2020-12-09)

Bugfix: Set protocol after discovering connection methods

Otherwise if an endpoint was passed in with `converse.initialize`, then
that endpoint's protocol is (potentially wrongly) used.

## 7.0.3 (2020-12-02)

- Bugfix: `null` inserted by emoji picker and can't switch between skintones


## 7.0.2 (2020-11-23)

- Updated translations: de, nb, gl, tr
- Still more necessary files not included in the 7.0.1 NPM package, causing `Module not found` errors.
- #2337: Newly opened headline chat isn't hidden by default

## 7.0.1 (2020-11-19)

- Updated translations: de, es, fi, fr, gl, hu, nb_NO, oc, pl, pt, pt_BR, ru, tr, uk, zh
- #2328: Honor `use_system_emojis` in emoji-picker
- Not all template/*.js files were included in the 7.0.0 NPM package, causing:
  `Module not found: Error: Can't resolve 'templates/*.js'`

## 7.0.0 (2020-11-18)

*Note for plugin authors:*
configuration settings should now be accessed via `_converse.api.settings.get` and not directly on the `_converse` object.
Soon we'll deprecate the latter, so prepare now.

- #515 Add support for XEP-0050 Ad-Hoc commands
- #2231: add sort_by_query and remove sort_by_length
- #1313: Stylistic improvements to the send button
- #1481: MUC OMEMO: Error No record for device
- #1490: Busy-loop when fetching registration form fails
- #1535: Add option to destroy a MUC
- #1715: Update chat state notification after receiving a message correction.
- #1793: Send button doesn't appear in Firefox in 1:1 chats
- #1820: Set focus on jid field after controlbox is loaded
- #1822: Don't log error if user has no bookmarks
- #1823: New config options [muc_roomid_policy](https://conversejs.org/docs/html/configuration.html#muc-roomid-policy)
    and [muc_roomid_policy_hint](https://conversejs.org/docs/html/configuration.html#muc-roomid-policy-hint)
- #1826: A user can now add himself as a contact
- #1839: Headline messages are shown in controlbox
- #1924: Configuring an ejabberd room fails
- #1896: Don't send receipts for messages fetched from the archive
- #1937: Editing a message removes the mentions highlight
- #1963: Mentions are visually incorrect when used in message replies
- #1999: Demarcate first unread message
- #2002: fix rendering of `muc_roomid_policy_hint`
- #2006: fix rendering of emojis in case `use_system_emojis == false`
- #2028: Implement XEP-0333 `displayed` chat marker
- #2101: Improve contrast of text in control box
- #2187: Avoid merging initial settings with themselves every time settings are extended.
- #2199: Fix BOSH session restore.
- #2201: added html to converse.env
- #2213: added CustomElement to converse.env
- #2220: fix rendering of emojis in case `use_system_emojis == false` (again).
- #2092: fixes room list update loop when having the `locked_muc_domain` truthy or `'hidden'`
- #2259: Rename configuration setting `muc_show_join_leave` to `muc_show_info_messages`. Now accepts a list of events to show instead of a boolean.
- #2285: Rename config option `muc_hats_from_vcard` to [muc_hats](https://conversejs.org/docs/html/configuration.html#muc-hats). Now accepts a list instead of a boolean and allows for more flexible choices regarding user badges.
- #2300: Fix message reorder issue after message correction.
- #2304: Custom emojis (stickers) images not shown
- #2307: BootstrapModal is not accessible to plugins
- #2308: Allow getHats method to be overriden in the `overrides` object in plugins.
- #2321: When Converse runs inside a browser extension, enable browser sync and local storage for persistent storage
- #1250: Change favicon color when unread messages
- Updated translations: de, es, fi, fr, gl, hu, nb_NO, oc, pl, pt, pt_BR, ru, tr, uk, zh
- The `trusted` configuration setting has been removed in favor of two new settings:
    [allow_user_trust_override](https://conversejs.org/docs/html/configuration.html#allow-user-trust-override)
    [clear_cache_on_logout](https://conversejs.org/docs/html/configuration.html#clear-cache-on-logout)
- The `persistent_store` setting can now also be set to `sessionStorage`
- The `api.archive.query` method no longer accepts an RSM instance as argument.
- The plugin `converse-uniview` has been removed and its functionality merged into `converse-chatboxviews`
- Removed the mockups from the project. Recommended to use tests instead.
- The API method `api.settings.update` has been deprecated in favor of `api.settings.extend`.
- The API methods under the `api.user.status` namespace are now asynchronous and need to be `await`ed.
- Filter roster contacts via all available information (JID, nickname and VCard full name).
- Allow ignoring of bootstrap modules at build using environment variable. For xample: `export BOOTSTRAP_IGNORE_MODULES="Modal,Dropdown" && make dist`
- Bugfix. Handle stanza that clears the MUC subject
- Replace Backbone with [Skeletor](https://github.com/skeletorjs/skeletor)
- Start using [lit-html](https://lit-html.polymer-project.org/) instead of lodash for templating.
- [muc_fetch_members](https://conversejs.org/docs/html/configuration.html#muc-fetch-members) now also accepts an array of affiliations to fetch.
- Remove the configuration setting `muc_show_join_leave_status`. The optional status message is no longer shown at all.
- Support for XEP-0156 is now enabled by default (which means that
  [discover_connection_methods](https://conversejs.org/docs/html/configuration.html#discover-connection-methods) now has a default value of `true`).
- [show_send_button](https://conversejs.org/docs/html/configuration.html#show-send-button) now has a default value of `true`.
- The [api.confirm](https://conversejs.org/docs/html/api/-_converse.api.html#.confirm) method now accepts a list of fields and returns the filled in list upon confirmation.
- New config option [allow_adhoc_commands](https://conversejs.org/docs/html/configuration.html#allow-adhoc-commands)
- New config option [modtools_disable_assign](https://conversejs.org/docs/html/configuration.html#modtools-disable-assign)
- New config option [modtools_disable_query](https://conversejs.org/docs/html/configuration.html#modtools-disable-query)
- New config option [muc_hats_from_vcard](https://conversejs.org/docs/html/configuration.html#muc-hats-from-vcard).
- New config option [muc_send_probes](https://conversejs.org/docs/html/configuration.html#muc-send-probes).
- New config option [notify_nicknames_without_references](https://conversejs.org/docs/html/configuration.html#notify-nicknames-without-references).
- New config option [show_message_avatar](https://conversejs.org/docs/html/configuration.html#show-message-avatar).
- New public API [converse.insertInto](https://conversejs.org/docs/html/api/converse.html#.insertInto)

## 6.0.0 (2020-01-09)

- [enable_smacks](https://conversejs.org/docs/html/configuration.html#enable-smacks) is not set to `true` by default.
- Refactor some presence and status handling code from `converse-core` into `@converse/headless/converse-status`.
- It's now possible to navigate the emoji-picker via the keyboard arrow keys.

- Add support for [notifications about affiliation change for users not in a room](https://xmpp.org/extensions/xep-0045.html#example-196)
- Add support for [XEP-0424 Message Retraction](http://xmpps.org/extensions/xep-0424.html)
- Add support for [XEP-0425 Message Moderation](http://xmpps.org/extensions/xep-0425.html)

- New API [\_converse.api.headlines](https://conversejs.org/docs/html/api/-_converse.api.headlines.html#.get)
- New config option [allow_message_retraction](https://conversejs.org/docs/html/configuration.html#allow-message-retraction)
- New config option [muc-show-logs-before-join](https://conversejs.org/docs/html/configuration.html#muc-show-logs-before-join)
- New config option [muc_mention_autocomplete_filter](https://conversejs.org/docs/html/configuration.html#muc-mention-autocomplete-filter)
- New config option [muc_mention_autocomplete_show_avatar](https://conversejs.org/docs/html/configuration.html#muc-mention-autocomplete-show-avatar)
- New config option [persistent_store](https://conversejs.org/docs/html/configuration.html#persistent-store)

- Initial support for sending custom emojis. Currently only between Converse
  instances. Still working out a wire protocol for compatibility with other clients.
  To add custom emojis, edit the `emojis.json` file.

- #129: Add support for [XEP-0156: Disovering Alternative XMPP Connection Methods](https://xmpp.org/extensions/xep-0156.html). Only XML is supported for now.
- #1105: Support for storing persistent data in IndexedDB
- #1253: Show contacts with unread messages at the top of the roster
- #1322 Display occupants’ avatars in the occupants list
- #1640: Add the ability to resize the occupants sidebar in MUCs
- #1666: Allow scrolling of the OMEMO fingerprints list
- #1691: Fix `collection.chatbox is undefined` errors
- #1767: `credentials_url` is not called when logging out and then in again
- #1764: Incorrect URI encoding in "mention" references
- #1772: `_converse.api.contact.add(jid, nick)` fails, says not a function
- #1791: `auto_focus` set to `false` is ignored when switching back to a MUC
- #1792: Fix: modals don't have scrollbars
- #1796: Don't show "back" arrow navigation (on mobile) in the chat header when in `singleton` mode
- #1821: Errors caused by malformed URLs are now handled
- #1819: Click on a desktop notification now opens corresponding chat.
- #1836: MUC invites appear to come from the MUC name

### Breaking changes

- The ``debug`` configuration option has been replaced with [loglevel](https://conversejs.org/docs/html/configuration.html#loglevel).

- In contrast to sessionStorage and localStorage, IndexedDB is an asynchronous database.
  A lot of code that relied on database access to be synchronous had to be
  updated to work with asynchronous access via promises.

- In order to add support for XEP-0156, the XMPP connection needs to be created
  only once we know the JID of the user that's logging in. This means that the
  [connectionInitialized](https://conversejs.org/docs/html/api/-_converse.html#event:connectionInitialized)
  event now fires much later than before. Plugins that rely on `connectionInitialized`
  being triggered before the user's JID has been provided will need to be updated.

- The following API methods now return promises:
  * `_converse.api.chats.get`
  * `_converse.api.chats.create`
  * `_converse.api.rooms.get`
  * `_converse.api.rooms.create`
  * `_converse.api.roomviews.close`

- Changes the events:
  * The `chatBoxInitialized` event now triggers when a `_converse.ChatBox` (not the view) is opened.
  * Renamed the old `chatBoxInitialized` to `chatBoxViewInitialized` and trigger only for `ChatBoxView` instances.
  * Renamed `chatRoomOpened` event to `chatRoomViewInitialized`
  * The order of certain events have now changed: `statusInitialized` is now triggered after `initialized` and `connected` and `reconnected`.

- `_converse.api.chats.get()` now only returns one-on-one chats, not the control box or headline notifications.
- The `show_only_online_users` setting has been removed.
- `_converse.api.alert.show` is now `_converse.api.show` and instead of taking
  an integer for the `type`, "info", "warn" or "error" should be passed in.
- The `converse-headline` plugin has been split up into `converse-headlines` and `converse-headlines-view`.

## 5.0.5 (2019-11-20)

- Prevent editing of sent file uploads.
- #1089: When filtering the roster for `online` users, show all non-offline users.
- #1733: New message notifications for a minimized chat stack on top of each other
- #1757: Chats are hidden behind the controlbox on mobile
- #1760: Private messages no longer received after websocket reconnect

## 5.0.4 (2019-10-08)

- New config option [allow_message_corrections](https://conversejs.org/docs/html/configuration.html#allow-message-corrections)
  which, if set to `last`, limits editing of sent messages to the last message sent.
- Bugfix: Don't treat every duplicate message ID as a message correction; since some clients don't use globally unique ID's this causes false positives.
- Bugfix: process stanzas from mam one-by-one in order to correctly process message receipts
- #1712: `TypeError: plugin._features is not a function`
- #1714: Don't notify the user in case we're receiving a message delivery receipt only
- #1739: New config option [assets_path](https://conversejs.org/docs/html/configuration.html#assets-path)
  which lets you set the path from which "chunks" are loaded.

## 5.0.3 (2019-09-13)

- Emit `chatBoxFocused` and `chatBoxBlurred` events for emoji picker input
- SECURITY FIX: Reject unencapsulated forwarded messages, since we don't support XEP-0297 on its own

## 5.0.2 (2019-09-11)

- `po` translations files are now loaded via Webpack. As a result the `locales_url`
  config option is now removed given that the path to the locale JSON files is now
  determined by the webpack config and can't be changed at runtime.
- The JSON representing emojis is now fetched asynchronously as a separate file `converse.emojis.js`.
- Webpack is now configured with a `publicPath` set to `/dist/`. This is necessary
  so that chunks (such as the emojis and locales JSON files) can be fetched asynchronously.
  This means that all your assets need to be served at `/dist`. If you need to set a
  different path, you'll need to set `publicPath` in `webpack.config.js` to
  your preferred path and then rebuild all assets (e.g. `make dist`).
- Use `listenTo` to avoid memory leaks when views get removed.
- SECURITY FIX: Ignore MAM `chat` messages not sent from yourself
- #1692 Bugfix: `TypeError: oldest_message is undefined`
- #1704: SECURITY FIX: Impersonation by misusage of groupchat carbons
- #1705: Bugfix: `this.roomspanel` is `undefined` after hibernating

## 5.0.1 (2019-08-14)

- Add a new GUI for moderator actions. You can trigger it by entering `/modtools` in a MUC.
- Reconnect if the server doesn't respond to a `ping` within 10 seconds.
- Don't query for MAM MUC messages before the cached messages have been restored (another cause of duplicate messages).
- Show an error message and option to retry when fetching of the MAM archive times out
- Bugfix: `TypeError: o.getAttribute is not a function converse-chatview.js` (can cause messages to not appear).
- #1679: Room invitation fails with singleton and random server assigned room name

## 5.0.0 (2019-08-08)

- BOSH support has been moved to a plugin.
- Support for XEP-0410 to check whether we're still present in a room
- Initial support for the [CredentialsContainer](https://developer.mozilla.org/en-US/docs/Web/API/CredentialsContainer) web API
- Allow for synchronous events. When a synchronous event is fired, Converse will
  wait for all promises returned by the event's handlers to finish before continuing.
- Properly handle message correction being received before the corrected message
- Groupchat default configuration now supports `list-multi` fields
- Bugfix: Don't set `muc_domain` for roomspanel if `locked_muc_domain` is `true`.
- Bugfix: Modal auto-closes when you open it for a second time.
- Bugfix: `Cannot read property 'parentElement' of null` in shadow DOM
- Take roster nickname into consideration when rendering messages and chat headings.
- Hide the textarea when a user is muted in a groupchat.
- Don't restore a BOSH session without knowing the JID
- In the `/help` menu, only show allowed commands
- Message deduplication bugfixes and improvements
- Continuously retry (in 2s intervals) to fetch login credentials (via [credentials_url](https://conversejs.org/docs/html/configuration.html#credentials-url)) in case of failure
- Replace `moment` with [DayJS](https://github.com/iamkun/dayjs).
- New config option [auto_focus](https://conversejs.org/docs/html/configuration.html#auto-focus)
- New config option [clear_messages_on_reconnection](https://conversejs.org/docs/html/configuration.html#clear-messages-on-reconnection)
- New config option [enable_smacks](https://conversejs.org/docs/html/configuration.html#enable-smacks)
- New config option [message_limit](https://conversejs.org/docs/html/configuration.html#message-limit)
- New config option [muc_fetch_members](https://conversejs.org/docs/html/configuration.html#muc-fetch-members)
- New config option [muc_mention_autocomplete_min_chars](https://conversejs.org/docs/html/configuration.html#muc-mention-autocomplete-min-chars)
- New config option [muc_show_join_leave_status](https://conversejs.org/docs/html/configuration.html#muc-show-join-leave-status)
- New config option [singleton](https://conversejs.org/docs/html/configuration.html#singleton)
  By setting this option to `false` and `view_mode` to `'embedded'`, it's now possible to
  "embed" the full app and not just a single chat. To embed just a single chat, it's now
  necessary to explicitly set `singleton` to `true`.
- Re-add the previously removed config option [keepalive](https://conversejs.org/docs/html/configuration.html#keepalive)
- New event: [chatBoxBlurred](https://conversejs.org/docs/html/api/-_converse.html#event:chatBoxBlurred)
- New event: [chatReconnected](https://conversejs.org/docs/html/api/-_converse.html#event:chatReconnected)
- #316: Add support for XEP-0198 Stream Management
- #1071: x clear cross of same size as text
- #1142: Up/down arrow shouldn't erase current message
- #1196: Use alternative connection method upon connfail
- #1296: `embedded` view mode shows `chatbox-navback` arrow in header
- #1330: Missing room name in MUC invitation popup
- #1445: Participants list uses big font in embedded mode
- #1455: Avatar in controlbox status-view not updated
- #1465: When highlighting a roster contact, they're incorrectly shown as online
- #1476: Support OMEMO on by default for chats via a config variable
- #1494: Trim whitespace around messages
- #1495: Mentions should always include a URI attribute
- #1502: Fatal error when using prebind
- #1524: OMEMO libsignal-protocol.js Invalid signature
- #1532: Converse reloads on enter pressed in the filter box
- #1538: Allow adding self as contact
- #1548: Add support for paging through the MAM results when filling in the blanks
- #1550: Legitimate carbons being blocked due to erroneous forgery check
- #1554: Room auto-configuration broke if the config form contained fields with type `fixed`
- #1558: `this.get` is not a function error when `forward_messages` is set to `true`.
- #1561: Don't call `clear` on local or session storage
- #1572: In `fullscreen` view mode the top is cut off on iOS
- #1575: MUC invitation autocomplete list doesn't appear
- #1576: Converse gets stuck with spinner when logging out with `auto_login` set to `true`
- #1579: Trim spaces at the beginning and end of a JID (when adding contact)
- #1585: Upload files by pasting from clipboard
- #1586: Not possible to kick someone with a space in their nickname
- #1664: Blacklisting converse-profile makes the control box totally blank

### Breaking changes

- The minimum required NodeJS version for making builds is now 8.9.0
- Rename `muc_disable_moderator_commands` to [muc_disable_slash_commands](https://conversejs.org/docs/html/configuration.html#muc-disable-slash-commands).
- `_converse.api.archive.query` now returns a Promise instead of accepting a callback functions.
- `_converse.api.disco.supports` now returns a Promise which resolves to a Boolean instead of an Array.
- The `forward_messages` config option (which was set to `false` by default) has been removed.
  Use [message_carbons](https://conversejs.org/docs/html/configuration.html#message-carbons) instead.
- Remove the `keepalive` configuration setting. It is now always implicitly `true`.
- Remove the `expose_rid_and_sid` configuration setting.
- A `prebind_url` is now mandatory when setting `authentication` to `prebind`.
  It's no longer possible to pass in `rid` and `sid` values to `converse.initialize.
- Removed events `statusChanged` and `statusMessageChanged`. Instead, you can
  listen on the `change:status` or `change:status\_message` events on
  `_converse.xmppstatus`.
- #1403: Rename show_chatstate_notifications to show_chat_state_notifications

### API changes

- `_converse.chats.open` and `_converse.rooms.open` now take a `force`
  parameter to force maximizing (in `overlayed` view mode) or bringing a
  background chat into the foreground (in `fullscreen` view mode). Previously
  this was the default behavior.
- `_converse.api.emit` has been removed in favor of [\_converse.api.trigger](https://conversejs.org/docs/html/api/-_converse.api.html#.trigger)
- `_converse.updateSettings` has been removed in favor of [\_converse.api.settings.update](https://conversejs.org/docs/html/api/-_converse.api.settings.html#.update)
- `_converse.api.roster.get` now returns a promise.
- New API method [\_converse.api.disco.features.get](https://conversejs.org/docs/html/api/-_converse.api.disco.features.html#.get)
- New API method [\_converse.api.connection.reconnect](https://conversejs.org/docs/html/api/-_converse.api.connection.html#.reconnect)

## 4.2.0 (2019-04-04)

**Note:** This release introduces a hard requirement on [MAM:2](https://xmpp.org/extensions/xep-0313.html),
specifically the requirement that the MAM archive ID matches the [XEP-0359 stanza-id](https://xmpp.org/extensions/xep-0359.html).
Patches intended to make Converse work with MAM:1 will cause problems and
unexpected behaviour due to the above requirement, which is not met with MAM:1.
This will affect OpenFire users who use the [monitoring plugin](https://www.igniterealtime.org/projects/openfire/plugin-archive.jsp?plugin=monitoring)
version 1.7.0 and below. You're advised to stay on Converse version 4.1.2 until an update to that plugin has been released.

- Updated translation: af, cz, de, es, gl, he, lt, nl, nl_BE, ru
- Upgrade to Backbone 1.4.0, Strophe 1.3.2 and Jasmine 2.99.2
- Remove dependency on (our fork of) Awesomplete
- Prevent user from adding themselves as contact
- Fix "flashing" of roster filter when you have less than 5 roster contacts
- Fix handling of CAPTCHAs offered by ejabberd
- Don't send out receipts or markers for MAM messages
- Allow setting of debug mode via URL with `/#converse?debug=true`
- Render inline images served over HTTP if Converse itself was loaded on an unsecured (HTTP) page.
- Make sure `nickname` passed in via `_converse.initialize` has first preference as MUC nickname
- Make sure required registration fields have "required" attribute
- New config setting [autocomplete_add_contact](https://conversejs.org/docs/html/configuration.html#autocomplete-add-contact)
- New config setting [locked_muc_domain](https://conversejs.org/docs/html/configuration.html#locked-muc-domain)
- New config setting [locked_muc_nickname](https://conversejs.org/docs/html/configuration.html#locked-muc-nickname)
- New config setting [show_client_info](https://conversejs.org/docs/html/configuration.html#show-client-info)
- Document new API method [sendMessage](https://conversejs.org/docs/html/api/-_converse.ChatBox.html#sendMessage)
- Don't filter out own device when sending an OMEMO message
- #1149: With `xhr_user_search_url`, contact requests are not being sent out
- #1213: Switch roster filter input and icons
- #1327: fix False mentions positives in URLs and Email addresses
- #1352: Add [Jed](https://github.com/messageformat/Jed) as dependency of `@converse/headless`
- #1373: Re-add support for the [muc_domain](https://conversejs.org/docs/html/configuration.html#muc-domain) setting
- #1400: When a chat message is just an emoji, enlarge the emoji
- #1407: Silent errors when trying to use whitespace as MUC nickname
- #1437: List of groupchats in modal doesn't scroll
- #1457: Wrong tooltip shown for "unbookmark" icon
- #1467: Fix rendering of URLs enclosed with sharp brackets such as <https://example.org>
- #1479: Allow file upload by drag & drop also in MUCs
- #1487: New config option [muc_respect_autojoin](https://conversejs.org/docs/html/configuration.html#muc-respect-autojoin)
- #1488: In error message, fall back to JID if name is not available.
- #1501: Don't prompt for a reason if [auto_join_on_invite](https://conversejs.org/docs/html/configuration.html#auto-join-on-invite) is `true`
- #1507: Make message id and origin-id identical in order to fix LMC with Conversations
- #1508: Minimized bookmarked chatboxes should not be always maximized after page reload.
- #1512: Allow manual entry of jid even with [xhr_user_search_url](https://conversejs.org/docs/html/configuration.html#xhr-user-search-url).
         The JID input field is now also visible. To hide it simply hide `.add-xmpp-contact__jid` via CSS.

## 4.1.2 (2019-02-22)

- Updated translations: af, cz, de, es, he, it, nl, nl_BE, pt_BR, zh_CN
- Bugfix. Prevent duplicate messages by comparing MAM archive id to XEP-0359 stanza ids.
- Bugfix. Open groupchats not shown when logging in after disconnection.
- #1406: `TypeError: e.devicelists is undefined` when unchecking the "trusted device" checkbox

## 4.1.1 (2019-02-18)

- Updated translations: af, cz, de, es, eu, ga, he, hi, ja, nb, nl_BE, zh_CN
- New language supported: Esperanto
- Accessibility: Tag the chat-content as an ARIA live region, for screen readers
- Set releases URL to new Github repo
- Rudimentary support for XEP-0333 chat markers
- Better support for XEP-0359 `stanza-id` and `origin-id` elements.
- Bugfix: restore textarea size after sending a message
- Bugfix: MUC invite form not appearing
- #1369 Don't wrongly interpret message with `subject` as a topic change.
- #1405 Status of contacts list are not displayed properly
- #1408 New config option [roomconfig_whitelist](https://conversejs.org/docs/html/configuration.html#roomconfig-whitelist)
- #1410 HTTP upload not working if conversations push proxy is used
- #1412 MUC moderator commands can be disabled selectively by config
- #1413 Fix moderator commands that change affiliation
- #1414 Prevent duplicate messages on MUC join
- #1417 Margin between nickname and badge
- #1421 Fix direct invite for membersonly room
- #1422 Resurrect the `muc_show_join_leave` option
- #1438 Update contact nickname when receiving a roster push
- #1442 MUC read receipts causing empty lines

## 4.1.0 (2019-01-11)

- Bugfix: MUC commands were being ignored
- Bugfix: Multiple rooms shown active in the rooms list
- Bugfix: Don't open chats when receiving messages without a `body`
- Bugfix: Typing in the textarea can become very slow in large MUCs
- UI: Always show the OMEMO lock icon (grayed out if not available).
- Use `publish-options` with `pubsub#access_model` set to `open` when publishing OMEMO public keys and devices
- Add a new `converse-pubsub` plugin, for generic PubSub operations
- #1180 It's now possible to use OMEMO in a MUC (if it's members-only and non-anonymous)
- #1334 Force avatar refetch when receiving `vcard-temp:x:update`
- #1337 `send_chat_state_notifications` doesn't work in MUCs
- #1353 Message Delivery Receipts not working because of the message "type" attribute
- #1356 Make triangle icon usable
- #1374 Can't load embedded chat when changing `view_mode` between page reloads
- #1376 Fixed some alignment issues in the sidebar
- #1378 Message Delivery Receipts were being sent for carbons and own messages
- #1379 MUC unread messages indicator is failing
- #1382 Message Delivery Receipts: Set store hint and type='chat'
- #1388 implement muc-owner command `/destroy`

## 4.0.6 (2018-12-07)

- Updated translations: ar, cs, de, es, eu, fr, gl, hu, id, it, ja, nb, pt_BR
- Don't render http (i.e. non-TLS) resources
- Bugfix: Converse caused `RID out of range` errors on Prosody
- Bugfix: MUC messages sometimes appear twice after resync.
- #1331 Fix missing checkmarks in old muc messages
- #1333 Don't send receipt requests in MUCs
- #1348 Font gets cut off in Firefox #1348

## 4.0.5 (2018-11-15)

- Error `FATAL: TypeError: Cannot read property 'extend' of undefined` when using `embedded` view mode.
- Default paths in converse-notifications.js are now relative
- Add a button to regenerate OMEMO keys
- Add client info modal which shows Converse's version number
- New config setting [theme](https://conversejs.org/docs/html/configuration.html#theme)
- #141 XEP-0184: Message Delivery Receipts
- #1033 Setting show_send_button to true didn't work
- #1188 Feature request: drag and drop file to HTTP Upload
- #1268 Switch from SASS variables to CSS custom properties
- #1278 Replace the default avatar with a SVG version
- #1288 Add CSS classes to differentiate between incoming and outgoing messages
- #1305 added value 'all' for 'show_desktop_notifications' to notifiy even if converse.js is open
- #1306 added option `notification_delay`
- #1312 Error `unrecognized expression` in Safari
- #1316 show version info in login dialog
- #1317 Don't show errors for CSI messages
- #1318 added values 'on' and 'off' for 'trusted' option which removes the "This is a trusted device" checkbox from the login form
- #1319 Implement sending of presences according to XEP-0319: Last User Interaction in Presence

## 4.0.4 (2018-10-29)

- Use [Lerna](https://lernajs.io/) to create the @converse/headless package
- Use ES2015 modules instead of UMD.
- #1252 Correctly reflect the state in bookmark icon title.
- #1257 Prefer 'probably' over 'maybe' when evaluating audio play support.
- #1259 Don't inform of affiliation change after user leaves MUC
- #1261 File upload not working
- #1264 Right Align badges of room occupants
- #1272 Hiding MUC occupants leaves a blank space
- #1278 Replace the default avatar with a SVG version

## 4.0.3 (2018-10-22)

- New translations: Arabic, Basque, Czech, French, German, Hungarian, Japanese, Norwegian Bokmål, Polish, Romanian, Spanish
- Bugfix. Converse continuously publishes an empty OMEMO devicelist for itself
- Bugfix. Handler not triggered when submitting MUC password form 2nd time
- Bugfix. MUC features weren't being refreshed when saving the config form
- Don't show duplicate notification messages
- New config setting [show_images_inline](https://conversejs.org/docs/html/configuration.html#show-images-inline)
- Disable OMEMO when the user has indicated that Converse is running on an untrusted device.
- #537 Render `xmpp:` URI as link
- #1058 Send an inactive chat state notification when the user switches to another tab
- #1062 Collapse multiple join/leave messages into one
- #1063 URLs in the topic / subject are not clickable
- #1140 Add support for destroyed chatrooms
- #1169 Non-joined participants display an unwanted status message
- #1185 Added Contact still shown as pending
- #1190 MUC Participants column disappears in certain viewport widths
- #1193 OMEMO messages without a `<body>` fallback are ignored
- #1199 Can't get back from to login screen from registration screen
- #1204 Link encoding issue
- #1209 Bring color codes of users' status in line with other clients
- #1214 Setting `allow_contact_requests` to `false` has no effect
- #1221 Avoid creating a headlines box if we don't have anything to show inside it
- #1222 Adding a bookmark should prefill the room name
- #1228 Converse automatically visits links (to try and determine whether they're images to show inline)

## 4.0.2 (2018-10-02)

- M4A and WEBM files, when sent as XEP-0066 Out of Band Data, are now playable directly in chat
- Updated French and Spanish translations
- Two new languages supported, [Hindi](https://hosted.weblate.org/languages/hi/conversejs/) and [Romanian](https://hosted.weblate.org/languages/ro/conversejs/)
- #1176 Add config setting [send_chat_state_notifications](https://conversejs.org/docs/html/configuration.html#send-chat-state-notifications)
- #1187 UTF-8 characters have the wrong encoding when using OMEMO
- #1189 Video playback failure
- #1220 Converse not working in Edge
- #1225 User profile sometimes not displayed when libsignal-protocol.js is used
- #1227 Login form does not work in Epiphany

## 4.0.1 (2018-09-19)

- Use https://compliance.conversations.im instead of dead link tot st https://xmpp.net
- New config  setting [auto_register_muc_nickname](https://conversejs.org/docs/html/configuration.html#auto-register-muc-nickname)
- New config setting [enable_muc_push](https://conversejs.org/docs/html/configuration.html#enable-muc-push)
- #1182 MUC occupants without nick or JID created
- #1184 Notification error when message has no body
- #1201 Emoji picker appears when pressing enter

## 4.0.0 (2018-09-07)

## New Features

- #161 XEP-0363: HTTP File Upload
- #194 Include entity capabilities in outgoing presence stanzas
- #337 API call to update a VCard
- #421 XEP-0308: Last Message Correction
- #497 XEP-0384: OMEMO encrypted messaging
- #968 Use nickname from VCard when joining a room
- #986 Affiliation changes aren't displayed in the chat
- #1081 Allow for shift-enter to insert newlines
- #1091 There's now only one CSS file for all view modes.
- #1094 Show room members who aren't currently online
- #1106 Support for Roster Versioning
- #1137 Autocompletion and support for [XEP-0372 References](https://xmpp.org/extensions/xep-0372.html), specifically section "3.2 Mentions".
- It's now also possible to edit your VCard via the UI
- Automatically grow/shrink input as text is entered/removed
- MP4 and MP3 files when sent as XEP-0066 Out of Band Data, are now playable directly in chat
- Support for rendering URLs sent according to XEP-0066 Out of Band Data.
- Geo-URIs (e.g. from Conversations) are now replaced by links to openstreetmap (works in reverse also)
- Add a checkbox to indicate whether a trusted device is being used or not.
  If the device is not trusted, sessionStorage is used and all user data is deleted from the browser cache upon logout.
  If the device is trusted, localStorage is used and user data is cached indefinitely.
- Initial support for [XEP-0357 Push Notifications](https://xmpp.org/extensions/xep-0357.html), specifically registering an "App Server".
- Add support for logging in via OAuth (see the [oauth_providers](https://conversejs.org/docs/html/configuration.html#oauth-providers) setting)

### Bugfixes

- Spoiler messages didn't include the message author's name.
- Documentation includes utf-8 charset to make minfied versions compatible across platforms. #1017
- #1026 Typing in MUC shows "Typing from another device"
- #1039 Multi-option data form elements not shown and saved correctly
- #1143 Able to send blank message

### API changes

- `_converse.api.vcard.get` now also accepts a `Backbone.Model` instance and
  has an additional `force` parameter to force fetching the vcard even if it
  has already been fetched.
- New API method `_converse.api.vcard.update`.
- The `contactStatusChanged` event has been renamed to `contactPresenceChanged`
  and a event `presenceChanged` is now also triggered on the contact.
- `_converse.api.chats.open` and `_converse.api.rooms.open` now returns a
  `Presence` which resolves with the `Backbone.Model` representing the chat
  object.

## UI changes

- #956 Conversation pane should show my own identity in pane header
- The UI is now based on Bootstrap4 and Flexbox is used extensively.
- Fontawesome 5 is used for icons.
- User Avatars are now shown in chat messages.

## Configuration changes

- Removed the `storage` configuration setting, use [trusted](https://conversejs.org/docs/html/configuration.html#trusted) instead.
- Removed the `use_vcards` configuration setting, instead VCards are always used.
- Removed the `xhr_custom_status` and `xhr_custom_status_url` configuration
  settings. If you relied on these settings, you can instead listen for the
  [statusMessageChanged](https://conversejs.org/docs/html/events.html#contactstatusmessagechanged)
  event and make the XMLHttpRequest yourself.
- Removed  `xhr_user_search` in favor of only accepting `xhr_user_search_url` as configuration option.
- `xhr_user_search_url` has to include the `?` character now in favor of more flexibility. See example in the documentation.
- The data returned from the `xhr_user_search_url` must now include the user's
  `jid` instead of just an `id`.
- New configuration settings [nickname](https://conversejs.org/docs/html/configuration.html#nickname)
  and [auto_join_private_chats](https://conversejs.org/docs/html/configuration.html#auto-join-private-chats).

## Architectural changes

- Extracted the views from `converse-muc.js` into `converse-muc-views.js` and
  where appropriate moved methods from the views into the models/collections.
  This makes MUC possible in headless mode.
- Created a new core plugin `converse-roster.js` which contains the models for
  roster-related data. Previously this code was in `converse-core.js`.
- VCards are now stored separately from chats and roster contacts.

## Other

- Support for OTR (off-the-record) encryption has been dropped.

## 3.3.4 (2018-03-05)

- Don't show bookmark toggles when PEP bookmarking not supported by the XMPP server.
- Emojis are now sent in unicode instead of short names (also in MUCs)

### Bugfixes

- Server field in `Rooms` tab showed MUC supporting clients instead of only components.
- Avatars weren't being shown.
- Bookmarks list and open rooms list weren't recreated after logging in for a 2nd time (without reloading the browser).
- #1022 Status message not sent out on subsequent presences
- #1024 null reference on MUC Invite
- #1025 OTR lock icon disappears
- #1027 `new Event` not supported in IE11
- #1028 Avoid `eval` (crept in via `_.template` from lodash).

### Translation changes

- New locale: Bulgarian
- Updated German, Russian, Chinese (traditional), Norwegian Bokmål and French translations.

## 3.3.3 (2018-02-14)

### Bugfixes
- Attribute error when empty IQ stanza is returned for vCard query
- In fullscreen view, sometimes a background MUC would come into the foreground
  when a new message appears inside it.

### Security fixes

- CVE-2018-6591: Don't allow PEP bookmarks if `pubsub#publish-options` is not advertised by the server.

    In previous versions of converse.js, bookmarks sent to servers that don't
    support `pubsub#publish-options` were visible to all your contacts, even
    though they should be kept private. This is due to those servers simply
    ignoring the `pubsub#publish-options` directive and converse.js not checking
    first whether `pubsub#publish-options` is supported before setting bookmarks
    via PEP.

    More info here: https://gultsch.de/converse_bookmarks.html

### New features
- XEP-0382 Spoiler Messages (currently only for private chats)
- Listen for new room bookmarks pushed from the user's PEP service.
- Simplified the [embedded](https://conversejs.org/demo/embedded.html) usecase.
    - No need to manually blacklist or whitelist any plugins.
    - Relies on the [view_mode](https://conversejs.org/docs/html/configuration.html#view-mode) being set to `'embedded'`.
    - The main `converse.js` build can be used for the embedded usecase.
    - Maintain MUC session upon page reload

### API changes
- New API method `_converse.api.disco.getIdentity` to check whether a JID has a given identity.

### Configuration settings
- `auto_reconnect` is now set to `true` by default.
- New configuration setting [allow_public_bookmarks](https://conversejs.org/docs/html/configuration.html#allow-public-bookmarks)
- New configuration setting [root](https://conversejs.org/docs/html/configuration.html#root)
- The [view_mode](https://conversejs.org/docs/html/configuration.html#view-mode) setting now has a new possible value: `embedded`

### Translation updates
- Chinese (Traditional), French, German, Portuguese (Brazil), Russian, Ukrainian

## 3.3.2 (2018-01-29)

### Bugfixes

- Various fixes for IE11.
- Could not register on Ejabberd 18. `"Missing attribute 'id' in tag qualified by namespace 'jabber:client'"`
- #878 Ending slash in link not recognized
- #921 FATAL error when `visible_toolbar_buttons.emoji = false`
- #959 Add padding for the iPhone X (to the mobile CSS).
- #993 `moment.format` is not a function error when sending a message.
- #994 TypeError when using the `user.login` API.
- #995 `ChildNode.replaceWith` is not available in Internet Explorer or Safari. Use `Node.replaceChild` instead.
- #999 MUC Chat Send button causes page reload
- #1000 Scroll to bottom when maximizing a chat room.
- #1003 Handle bare MUC room JIDs

### Translation changes

- Updated Dutch, French, Japanese, Norwegian Bokmål and Ukrainian translations

## 3.3.1 (2018-01-18)

### UI/UX changes
- Add new configuration option
  [show_message_load_animation](https://conversejs.org/docs/html/configuration.html#show-message-load-animation)
  with a default value of `false`. The message load animations (added in 3.3.0)
  cause slowness and performance issues in Firefox, so they're now disabled by default.

### Translation changes
- Updated Spanish and French translations.
- New translation: "Simplified Chinese"
- Rename `zh` language code to `zh_TW` and add Simplified Chinese as `zh_CN`

## 3.3.0 (2018-01-17)

### Bugfixes
- #800 Could not register successfully in ejabberd 17.01
- #949 Don't flash the roster contacts filter (i.e. hide by default)
- #951 Duplicate messages received in an MUC chat room.
- #953 MUC "Features" displayed when exiting configuration
- #967 Rooms list doesn't show when the server doesn't support bookmarks
- Don't require `auto_login` to be `true` when using the API to log in.
- Moment locale wasn't being set to the value passed via the `i18n` option.
- In the chat heading, two avatars sometimes get rendered.
- Refetch the roster from the server after reconnection.
  From the perspective of the XMPP server, this is an entirely new login,
  and therefore as per [RFC-6121](https://tools.ietf.org/html/rfc6121#section-2.1.6)
  the roster SHOULD be queried, making the client an "interested resource".
  Otherwise connected contacts might not get your presence updates.
- The way the archive ID of a MAM message is specified, has changed.
  See https://xmpp.org/extensions/xep-0313.html#archives_id
- Fixed error building DOM toggle_chats.html span.unread-message-count class attribute
- Bugfix. In a MUC the `/help` command didn't render properly.
- The `/voice` MUC command didn't set the right role in order to grant voice again.

### New Features
- Emojis are now sent in unicode instead of short names
- #314 Add support for opening chat rooms with a URL fragment such as `#converse/room?jid=room@domain`
  and private chats with a URL fragment such as `#converse/chat?jid=user@domain`
- #828 Add routing for the `#converse/login` and `#converse/register` URL
  fragments, which will render the registration and login forms respectively.
- New configuration setting [view_mode](https://conversejs.org/docs/html/configuration.html#view-mode)
  This removes the need for separate `inverse.js` and `converse-mobile.js`
  builds. Instead the `converse.js` build is now used with `view_mode` set to
  `fullscreen` and `mobile` respectively.
- Fetch VCard when starting a chat with someone not in the user's roster.
- Show status messages in an MUC room when a user's role changes.
- In MUC chat rooms, collapse multiple, consecutive join/leave messages.
- Performance improvements for rendering private chats, rooms and the contacts roster.
- MUC Leave/Join messages now also show a new day indicator if applicable.

### API changes
- New API method `_converse.disco.supports` to check whether a certain
  service discovery feature is supported by an entity.
- New API method `_converse.api.vcard.get` which fetches the VCard for a
  particular JID.

### Configuration changes
- `hide_open_bookmarks` is now by default `true`.

### UX/UI changes
- #984 Improve loading of archived messages via "infinite scroll"
- Use CSS3 fade transitions to render various elements.
- Remove `Login` and `Registration` tabs and consolidate into one panel.
- Show validation error messages on the login form.
- Don't hang indefinitely and provide nicer error messages when a connection
  can't be established.
- Consolidate error and validation reporting on the registration form.
- Don't close the emojis panel after inserting an emoji.
- Focus the message textarea when the emojis panel is opened or closed.
- MUC chatroom occupants are now sorted alphabetically and according to their roles.

### Technical changes
- Converse.js now includes a [Virtual DOM](https://github.com/snabbdom/snabbdom)
  via [backbone.vdomview](https://github.com/jcbrand/backbone.vdomview) and uses
  it to render various views.
- Converse.js no longer includes all the translations in its build. Instead,
  only the currently relevant translation is requested. This results in a much
  smaller filesize but means that the translations you want to provide need to
  be available. See the [locales_url](https://conversejs.org/docs/html/configuration.html#locales-url)
  configuration setting for more info.
- The translation machinery has now been moved to a separate module in `src/i18n.js`.
- jQuery has been completely removed as a dependency (still used in tests though).

## 3.2.1 (2017-08-29)

### Bugfixes
- Various IE11 fixes.
- #907 Unnecessary login validation error when `default_domain` or `locked_domain` are set.
- #908 Login form for inVerse is only 200px when `allow_registration` is set to `false`.
- #909 Translations written as template literals [aren't parsed properly by xgettext](https://savannah.gnu.org/bugs/?50920).
- #911 Use `getDefaultNickName` consistently to allow better overrides via plugins.
- #912 `maximize` method in `converse-minimize` fails if the `controlbox` is not there.

## 3.2.0 (2017-08-09)

### New Plugins
- New plugin `converse-disco` which replaces the original support for
  [XEP-0030](https://xmpp.org/extensions/xep-0030.html) and which has been
  refactored to allow features for multiple entities to be stored.

### New features and improvements
- Add support for Emojis (either native, or via <a href="https://www.emojione.com/">Emojione</a>).
- Add JID validation to the contact add form, the occupant invite form and the login form.
- #896 Consistently use `XMPP username` in user-facing text (instead of JID, Jabber ID etc.).

### New configuration settings
* The `visible_toolbar_buttons.emoticons` configuration option is now changed to `visible_toolbar_buttons.emoji`.
* [use_emojione](https://conversejs.org/docs/html/configuration.html#use-emojione)
  is used to determine whether Emojione should be used to render emojis,
  otherwise rendering falls back to native browser or OS support.
* [emojione_image_path](https://conversejs.org/docs/html/configuration.html#emojione-image-path)
  is used to specify from where Emojione will load images for rendering emojis.

### New events
* ['discoInitialized'](https://conversejs.org/docs/html/development.html#discoInitialized)
* ['afterMessagesFetched'](https://conversejs.org/docs/html/development.html#afterMessagesFetched)

### Code changes
- Removed jQuery from `converse-core`, `converse-vcard` and `converse-roomslist`.
- Remove `jquery.easing` from the full build. Was only being used by the
  [conversejs.org](https://conversejs.org) website, which has been updated to not rely on it.
- All promises are now native (or polyfilled) ES2015 Promises instead of jQuery's Deferred.
- #866 Add babel in order to support ES2015 syntax

#### Bugfixes:
- The domain was queried for MAM:2 support, instead of the JID.
- Roster filter is not shown when all groups are collapsed.
- When filtering, contacts in closed groups appear.
- Room name wasn't being updated after changing it in the configuration form.
- Server disco features were "forgotten" after logging out and then logging in again.
- Don't show duplicate sent groupchat messages in Slack chat rooms.
- Bookmark icon shown in the open rooms list when `allow_bookmarks` is to `false`.
- It wasn't possible to add or remove bookmarks via the "Open Rooms" list.
- #879 Text in links are converted to smileys leading to non-clickable links.
- #899: Only touch `stamp-npm` if `npm install` was successful
- #902 `make build` dependends on non-existing files

## 3.1.1 (2017-07-12)

- Use a patched version of [awesomplete](https://github.com/LeaVerou/awesomplete)
  which doesn't render suggestions as HTML (possible XSS attack vector). [jcbrand]

More info here: https://github.com/LeaVerou/awesomplete/pull/17082

## 3.1.0 (2017-07-05)

### API changes
- Deprecate the `updateSettings` method in favour of
  `_converse.settings.update`. [jcbrand]
- Add a new API method `_converse.promises.add` for exposing promises to be
  used with `_converse.waitUntil`. [jcbrand]
- The `message` event now returns a data object with `stanza` and
  `chatbox` attributes, instead of just the stanza. [jcbrand]

### New Plugins
- New non-core plugin `converse-singleton` which ensures that no more than
  one chat is visible at any given time. Used in the mobile build:
  `converse-mobile.js` and makes the unread messages counter possible there.
  [jcbrand]
- New non-core plugin `converse-roomslist`, which shows a list of open rooms
  in the `Rooms` tab of the control box. [jcbrand]

### New configuration settings
- New setting for `converse-bookmarks`:
  [hide_open_bookmarks](https://conversejs.org/docs/html/configuration.html#hide-open-bookmarks)
  It is meant to be set to `true` when using `converse-roomslist` so that open
  rooms aren't listed twice (in the rooms list and the bookmarks list).
  [jcbrand]

### Github tickets resolved
- #567 Unreaded message count reset on page load [novokrest]
- #575 Logging out from converse.js doesn't clear the connection status from the
  sessionStorage [jcbrand]
- #591 Unread message counter is reset when the chatbox is closed [novokrest]
- #754 Show unread messages next to roster contacts. [jcbrand]
- #864 Remove all inline CSS to comply with strict Content-Security-Policy headers [mathiasertl]
- #873 Inconsistent unread messages count updating [novokrest]
- #887 Make embedded images clickabe [jcbrand]
- #890 Message carbons not sent out after reconnection [jcbrand]
- #894 Room affiliation lost when connection jid and room presence jid are of different case [Rayzen]

### Miscellaneous

- Support for [XMPP-0313 Message Archive Management](https://xmpp.org/extensions/xep-0313.html)
  has been upgraded to version 2. [jcbrand]
- Show unread messages for minimized chats. [jcbrand]
- Render nickname form when entering a room via invitation. [jcbrand]

## 3.0.2 (2017-04-23)

*Dependency updates*:
- Jasmine 2.5.3
- Phantomjs 2.1.14
- moment 2.18.1
- sinon 2.1.0
- eslint 3.19.0

- Don't rerender the text input when filtering contacts. [jcbrand]
- Show the MUC server in a bookmarked room's info view (in the bookmarks list). [jcbrand]
- Enable creation of `dist/converse-muc-embedded.js` build file for the
  embedded MUC room demo. [jcbrand]
- Use `noConflict` to avoid polluting globale namespace with lodash and Backbone. [jcbrand]
- Bugfix: MUC user's nickname wasn't being shown in HTML5 notification messages. [jcbrand]
- Bugfix: OTR meta-messages were being shown in HTML5 notifications. [jcbrand]
- CSS fix: Icon lock wasn't showing. [jcbrand]
- #626 Open chat minimised [novokrest]
- #842 Persistent muc room creation not working [jcbrand]
- #848 OTR doesn't start when `cache_otr_key` is set to `true`. [jcbrand]
- #849 `TypeError: _converse.i18n.locale_data is undefined` when reconnecting. [jcbrand]
- #850 Roster not loading when group names are numbers. [jcbrand]

## 3.0.1 (2017-04-04)

- Bugfix. Endless spinner when trying to log in after rendering the registration form. [jcbrand]
- #585 Duplicate contact created due to JID case sensivity [saganshul]
- #628 Fixes the bug in displaying chat status during private chat. [saganshul]
- #628 Changes the message displayed while typing from a different resource of the same user. [smitbose]
- #675 Time format made configurable.
   See [time_format](https://conversejs.org/docs/html/configuration.html#time-format)
   [smitbose]
- #682 Add "Send" button to input box in chat dialog window.
   See [show_send_button](https://conversejs.org/docs/html/configuration.html#show-send-button)
   [saganshul]
- #704 Automatic fetching of registration form when
   [registration_domain](https://conversejs.org/docs/html/configuration.html#registration-domain)
   is set. [smitbose]
- #806 The `_converse.listen` API event listeners aren't triggered. [jcbrand]
- #807 Error: Plugin "converse-dragresize" tried to override HeadlinesBoxView but it's not found. [jcbrand]
- #811 jQuery wasn't being closured in builds. [jcbrand]
- #814 Images from URLs with query strings aren't being rendered. [novokrest]
- #820 Inconsistency in displaying room features. [jcbrand]

## 3.0.0 (2017-03-05)

- **Breaking changes**:
    * Plugins must now be whitelisted.
      See the [whitelisted_plugins](https://conversejs.org/docs/html/configuration.html#whitelisted-plugins) setting.
    * Callbacks for `converse.on` now no longer receive an event object as first parameter.
    * The API has been split into public and private parts.
      The private API methods are now only available to plugins.
      For more info, read [developer API](https://conversejs.org/docs/html/developer_api.html)
      and the [plugin_development](https://conversejs.org/docs/html/plugin_development.html)
      documentation.
    * To prevent confusion the private, closured object, only
      available to plugins, has been renamed from `converse` to `_converse`.
      The public API is accessible via a global `converse` object.
    * The `keepalive` and `roster_groups` options are now set to `true` by default.
    * Templates are no longer stored as attributes on the `_converse` object.
      If you need a particular template, use `require` to load it.

- Bugfix. After bookmarking a room for which a nickname is required, return to
  the nickname form. [jcbrand]
- Show the chat states of room occupants. [jcbrand]
- The no-jQuery build has been renamed from `converse.nojquery.js` to
  `converse-no-jquery.js` to fit the convention used for other build names.
  [jcbrand]
- 50 is the new default [archived_messages_page_size](https://conversejs.org/docs/html/configuration.html#archived-messages-page-size)
  [jcbrand]
- Better support for delayed delivery of presence stanzas (XEP-0203). [jcbrand]
- The chat room `description` is now shown in the heading, not the `subject`.
  [jcbrand]
- Chat room features are shown in the sidebar. [jcbrand]
- Hide the chat room invite widget if the room is not open or if the room is members-only
  and the user is not the owner. [jcbrand]
- Created a new non-core plugin `converse-muc-embedded` which embeds a single
  chat room into a page. An example can be found at https://conversejs.org/demo/embedded.html
  [jcbrand]
- Use lodash instead of underscore.js [jcbrand]
- Case insensitive matching of moderation commands. [jcbrand]
- Add `/subject` as alias to `/topic` [jcbrand]
- `message_carbons`, `play_sounds` and `allow_chat_pending_contacts` now default to `true` [jcbrand]
- Improved roster filter UX. [jcbrand]
- Render the login form again upon authfail. [jcbrand]
- New promises API: [waitUntil](https://conversejs.org/docs/html/developer_api.html#waituntil)
  [jcbrand]
- New configuration setting:
  [show_chatstate_notifications](https://conversejs.org/docs/html/configuration.html#show-chatstate-notifications)
  [jcbrand]
- New configuration setting:
  [whitelisted_plugins](https://conversejs.org/docs/html/configuration.html#whitelisted-plugins)
  [jcbrand]
- New configuration setting:
  [blacklisted_plugins](https://conversejs.org/docs/html/configuration.html#blacklisted-plugins)
  [jcbrand]
- The API now no longer returns wrapped chatboxes (or rooms) but instead a
  Backbone.View object. This means the API of the returned object has changed.
  You're still able to do everything from before but now also much more.
  [jcbrand]
- Allow JIDs not on the roster to be invited to a chat room. [jcbrand]
- Bugfix. `TypeError: this.sendConfiguration(...).then is not a function` when
  an instant room is created. [jcbrand]
- Ensure consistent behavior from `show_controlbox_by_default` [jcbrand]
- #365 Show join/leave messages for chat rooms.
  New configuration setting:
  [muc_show_join_leave](https://conversejs.org/docs/html/configuration.html#muc-show-join-leave)
- #366 Show the chat room occupant's JID in the tooltip (if you're allowed to see it). [jcbrand]
- #610, #785 Add presence priority handling [w3host, jcbrand]
- #620 `auto_away` shouldn't change the user's status if it's set to `dnd`. [jcbrand]
- #694 The `notification_option` wasn't being used consistently. [jcbrand]
- #745 New config option [priority](https://conversejs.org/docs/html/configuration.html#priority) [jcbrand]
- #770 Allow setting contact attrs on chats.open [Ape]
- #790 MAM retrieval broken [jcbrand]

## 2.0.6 (2017-02-13)
- Escape user-generated input to prevent JS-injection attacks. (Thanks to SamWhited) [jcbrand]
- #486 Honor existing mam user configuration [throwaway42]
- #749 /me will show your contact's name in the sent field [jcbrand]
- #774 Browser language (fr-fr or fr) is not detected by default [jcbrand]
- #775 Anonymous login form is a text field instead of a push button [jcbrand]

## 2.0.5 (2017-02-01)
- #743, #751, #753 Update to Strophe 1.2.12. SASL-EXTERNAL now has reduced priority, so it won't
  be prioritized above other auth mechanisms. [jcbrand]
- #755: create composer.json to add this project in packagist.org [fabiomontefuscolo]
- #758: Bugfix. Render all resize drag handles for ChatRoomView. [LeoYReyes]
- #762 Allow chatting with users not in your roster. [Ape, jcbrand]
- Bugfix. Cancel button shown while registration form is being fetched wasn't working
  properly. [jcbrand]
- Bugfix. Login form wasn't rendered after logging out (when `auto_reconnect` is `true`). [jcbrand]
- Bugfix. Properly disconnect upon "host-unknown" error. [jcbrand]
- Bugfix. Minimized chats weren't removed when logging out. [jcbrand]
- Security fix: Prevent message forging via carbons. (Thanks to ge0rg) [jcbrand]

## 2.0.4 (2016-12-13)
- #737: Bugfix. Translations weren't being applied. [jcbrand]
- Fetch room info and store it on the room model.
  For context, see: https://xmpp.org/extensions/xep-0045.html#disco-roominfo [jcbrand]
- Bugfix. Switching from bookmarks form to config form shows only the spinner. [jcbrand]
- Bugfix. Other room occupants sometimes not shown when reloading the page. [jcbrand]
- Bugfix. Due to changes in `converse-core` the controlbox wasn't aware anymore of
  disconnection or reconnection events. [jcbrand]
- Optimize fetching of MAM messages (in some cases happened on each page load). [jcbrand]
- Fix empty controlbox toggle after disconnect. [jcbrand]
- When inviting someone to a members-only room, first add them to the member
  list. [jcbrand]
- New configuration setting [muc_disable_moderator_commands](https://conversejs.org/docs/html/configuration.html#muc-disable-moderator-commands) [jcbrand]

## 2.0.3 (2016-11-30)
- #735 Room configuration button not visible. [jcbrand]
- CSS fix for fadeIn animation. [jcbrand]

## 2.0.2 (2016-11-30)
- #721 keepalive not working with anonymous authentication [jcbrand]
- #723 Bugfix: Arrays in configuration settings were ignored. [jcbrand]
- #734 Bugfix. `converse.rooms.open` ignored the `muc_nickname_from_jid` setting. [jcbrand]
- Enable new rooms to be configured automatically, with a default config, via `rooms.open`.
  For details, refer to the [relevant documentation](https://conversejs.org/docs/html/developer_api.html#the-rooms-grouping) [jcbrand]
- Bugfix: Chatboxes aren't closed when logging out. [jcbrand]
- Bugfix: Trying to save data on the `ControlBox` model before `ChatBoxes`
  collection has its `browserStorage` configured.
  Causes `Error: A "url" property or function must be specified`. [jcbrand]
- Don't open the controlbox on contact requests. [jcbrand]
- Bugfix: Reconnection fails when original connection was never established. [jcbrand]
- If a `credentials_url` is provided, then keep on attempting to reconnect when connection is down.  [jcbrand]
- Remove (undocumented) `callback` config parameter for `converse.initialize`.
  Instead, `converse.initialize` returns a promise which will resolve once
  initialization is complete. [jcbrand]
- New event ['reconnecting'](https://conversejs.org/docs/html/development.html#reconnecting) [jcbrand]
- New configuration setting [allow_bookmarks](https://conversejs.org/docs/html/configuration.html#allow-bookmarks) [jcbrand]
- The `rooms.open` API method will no longer maximize rooms that are minimized (unless `maximize: true` is passed in). [jcbrand]

## 2.0.1 (2016-11-07)
- #203 New configuration setting [muc_domain](https://conversejs.org/docs/html/configuration.html#muc-domain) [jcbrand]
- #705 White content after submitting password on chat rooms [jcbrand]
- #712 Controlbox clicks stop responding after auto-reconnect [jcbrand]
- Removed shared state between tests. All tests are now isolated. [jcbrand]
- Allow the context (i.e. `this` value) to be passed in when registering event
  listeners with `converse.listen.on` and `converse.listen.once`. [jcbrand]
- New event ['rosterContactsFetched'](https://conversejs.org/docs/html/development.html#rosterContactsFetched) [jcbrand]
- New event ['rosterGroupsFetched'](https://conversejs.org/docs/html/development.html#rosterGroupsFetched) [jcbrand]
- HTML templates are now loaded in the respective modules/plugins. [jcbrand]
- Start improving Content-Security-Policy compatibility by removing inline CSS. [mathiasertl]
- Add support for XEP-0048, chat room bookmarks [jcbrand]
- New configuration setting [connection_options](https://conversejs.org/docs/html/configuration.html#connection-options) [jcbrand]

## 2.0.0 (2016-09-16)
- #656 Online users count not shown initially [amanzur]
- #674 Polish translation updated [ser]
- Backwards incompatible change: the `_super` attribute in plugins is now named `__super__`. [jcbrand]
- Continuously attempt to resurrect dead connections when `auto_reconnect` is `true`. [jcbrand]
- Update the 'rooms' API to allow user to pass in room attributes. [jcbrand]
- New configuration setting [message_storage](https://conversejs.org/docs/html/configuration.html#message-storage) [jcbrand]
- Hardcode the storage for roster contacts and chat room occupants to `sessionStorage`. [jcbrand]
- Fixed wrong chat state value, should be `chat`, not `chatty`.
  See [RFC 3921](https://xmpp.org/rfcs/rfc3921.html#rfc.section.2.1.2.2). [jcbrand]
- Adds support for SASL-EXTERNAL. [jcbrand]

## 1.0.6 (2016-08-12)
- #632 Offline and Logout states do not properly update once users start
  chatting. [chrisuehlinger, jcband]
- #674 Polish translation updated to the current master. [ser]
- #677 Chatbox does not open after close. [jcbrand]
- The behavior of `converse.chats.get` has changed. If the chat box is not
  already open, then `undefined` will be returned. [jcbrand]
- Typing (i.e. chat state) notifications are now also sent out from MUC rooms. [jcbrand]
- `ChatRoomView.onChatRoomMessageSubmitted` has been renamed to
  `onMessageSubmitted`, to make it the same as the method on `ChatBoxView`. [jcbrand]
- New configuration setting [muc_nickname_from_jid](https://conversejs.org/docs/html/configuration.html#muc-nickname-from-jid) [jcbrand]
- New configuration setting [muc_instant_rooms](https://conversejs.org/docs/html/configuration.html#muc-instant-rooms) [jcbrand]

## 1.0.5 (2016-07-28)
- In case of nickname conflict when joining a room, allow the user to choose a new one.
  [jcbrand]
- Check whether the user has a reserved nickname before entering a room, and if so,
  use it. [jcbrand]
- Mention someone in your chat room message by clicking on their name in the occupants
  list. [jcbrand]
- #645 When accepting a contact request, the contact didn't appear in the
  pending contacts group. [jcbrand]
- Bugfix: allow multiple MAM queries to be made simultaneously. [jcbrand]

## 1.0.4 (2016-07-26)

- Restrict occupants sidebar to 30% chat room width. [jcbrand]
- Made requesting contacts more visible, by placing them at the top of the roster. [jcbrand]
- `insertIntoPage` method of `ChatBoxView` has been renamed to `insertIntoDOM`,
  to make it the same as the method of `ChatRoomView`. [jcbrand]
- Render error messages received from the server (for undelivered chat messages). [jcbrand]
- Don't hide requesting contacts when filtering by chat state. [jcbrand]
- When logging in anonymously, the server JID can now be passed in via `converse.initialize`
  or via `converse.user.login`. [jcbrand]

## 1.0.3 (2016-06-20)

- Update the plugin architecture to allow plugins to have optional dependencies [jcbrand]
- Bugfix. Login form doesn't render after logging out, when `auto_reconnect = false` [jcbrand]
- Also indicate new day for the first day's messages. [jcbrand]
- Chat bot messages don't appear when they have the same ids as their commands. [jcbrand]
- Updated onDisconnected method to fire disconnected event even if `auto_reconnect = false`. [kamranzafar]
- Bugfix: MAM messages weren't being fetched oldest first. [jcbrand]
- Add processing hints to chat state notifications [jcbrand]
- Don't use sound and desktop notifications for OTR messages (when setting up the session) [jcbrand]
- New config option [default_state](https://conversejs.org/docs/html/configuration.html#default_state) [jcbrand]
- New API method `converse.rooms.close()` [jcbrand]
- New configuration setting [allow_muc_invites](https://conversejs.org/docs/html/configuration.html#allow-muc-invites) [jcbrand]
- Add new event [pluginsInitialized](https://conversejs.org/docs/html/development.html#pluginsInitialized) [jcbrand]
- #553 Add processing hints to OTR messages [jcbrand]
- #650 Don't ignore incoming messages with same JID as current user (might be MAM archived) [jcbrand]
- #656 online users count in minimized chat window on initialization corrected [amanzur]

## 1.0.2 (2016-05-24)

- Bugfix. Bind `sendPresence` to the right context. Bug that slipped in during
  the release of `1.0.1`. [jcbrand]

## 1.0.1 (2016-05-24)

- Bugfix. Roster filter sometimes gets hidden when it shouldn't. [jcbrand]
- Chat boxes weren't being initialized due to typo. [jcbrand]
- Flush request queue just after connection. Solves a problem with PubSub and
  Prosody, whereby BOSH HTTP responses weren't being received. [jcbrand]

## 1.0.0 (2016-05-03)

- Add catalan language [JoseMariaRubioMoral]
- Split converse.js up into different plugin modules. [jcbrand]
- Better Sass/CSS for responsive/mobile views. New mobile-only build. [jcbrand]
- Roster contacts can now be filtered by chat state and roster filters are
  remembered across page loads. [jcbrand]
- Add support for messages with type `headline`, often used for notifications
  from the server. [jcbrand]
- Add stanza-specific event listener `converse.listen.stanza`.
  As a result `converse.listen.on('message');` has been deprecated, use
  `converse.stanza.on('message');` instead. [jcbrand]
- Emit an event `chatBoxInitialized` once a chat box's initialize method has been called. [jcbrand]
- Emit an event `statusInitialized` once the user's own status has been initialized upon startup. [jcbrand]
- New config option [chatstate_notification_blacklist](https://conversejs.org/docs/html/configuration.html#chatstate-notification-blacklist) [jcbrand]
- New config option [sticky_controlbox](https://conversejs.org/docs/html/configuration.html#sticky-controlbox) [jcbrand]
- New config option [credentials_url](https://conversejs.org/docs/html/configuration.html#credentials-url) [jcbrand]
- Don't play sound notifications for OTR messages which are setting up an
  encrypted session. [jcbrand]
- Bugfix: RID, SID and JID tokens ignored when `keepalive` set to `true`. [jcbrand]
- Removed the `account.logout` API, instead use `user.logout`. [jcbrand]
- Use `rel=noopener` with links that contain `target=_blank` to prevent potential
  phishing attacks. [More info here](https://mathiasbynens.github.io/rel-noopener/)
  [jcbrand]
- #156 Add the option `auto_join_rooms` which allows you to automatically
  connect to certain rooms once logged in. [jcbrand]
- #261 `show_controlbox_by_default` config not working [diditopher]
- #443 HTML5 notifications of received messages [jcbrand]
- #534 Updated Russian translation [badfiles]
- #566 Do not steal the focus when the chatbox opens automatically [rlanvin]
- #573 xgettext build error: `'javascript' unknown` [jcbrand]
- #577 New config variable [message_archiving_timeout](https://conversejs.org/docs/html/configuration.html#message-archiving-timeout) [jcbrand]
- #587 Fix issue when logging out with `auto_logout=true` [davec82]
- #589 Save scroll position on minimize and restore it on maximize [rlanvin]
- #592 Add random resource for `auto_login`, add method generateResource to
  generate random resource [davec82]
- #598 Add option `synchronize_availability` [davec82]
- #600 Fix change xmpp status also on icon-status click [davec82]
- #616 converse-otr should depend on converse-minimize  [jcbrand]
- #609 Remove split of fullname [lixmal]

## 0.10.1 (2016-02-06)

- #352 When the user has manually scrolled up in a chat window, don't scroll
  down on chat event notifications. [jcbrand]
- #524 Added [auto_join_on_invite](https://conversejs.org/docs/html/configuration.html#auto_join_on_invite)
  parameter for automatically joining chat rooms. [ben]
- #520 Set specific domain. Two new options [default_domain](https://conversejs.org/docs/html/configuration.html#default_domain)
  and [locked_domain](https://conversejs.org/docs/html/configuration.html#locked_domain). [jcbrand]
- #521 Not sending presence when connecting after disconnection. [jcbrand]
- #535 Messages not received when room with mixed-case JID is used. [jcbrand]
- #536 Presence not sent out (in cases where it should) after page refresh. [jcbrand]
- #540 `bind is not a function` error for plugins without `initialize` method. [jcbrand]
- #547 By default the `offline` state is no longer choosable.
  See [include_offline_state](https://conversejs.org/docs/html/configuration.html#include-offline-state) for details. [jcbrand]
- A chat room invite might come from someone not in your roster list. [ben]
- #487 Empty the resources array when the resource is null [rlanvin]
- #534 Updated Russian translation [LaconicTranslator]
- #555 The status restored from sessionStorage is never updated [jcbrand]
- #559 Remove reconnection timer once connected succesfully [m0cs]

## 0.10.0 (2015-11-05)

**Note:**
*This release drops CSS support for IE8 and IE9.*

- #459 Wrong datatype passed to converse.chatboxes.getChatBox. [hobblegobber, jcbrand]
- #493 Roster push fix [jcbrand]
- #403 emit an event `rosterPush` when a roster push happens [teseo]
- #502. Chat room not opened in non_amd version. [rjanbiah]
- #505 Typo caused [object Object] in room info [gromiak]
- #508 "Is typing" doesn't automatically disappear [jcbrand]
- #509 Updated Polish translations [ser]
- #510 MUC room memberlist is being cleared with page reload when keepalive option is set. [jcbrand]
- Add the ability to also drag-resize chat boxes horizontally. [jcbrand]
- Updated Sass files and created a new style. [jcbrand]


## 0.9.6 (2015-10-12)

- Bugfix. Spinner doesn't disappear when scrolling up (when server doesn't support XEP-0313). [jcbrand]
- #462 Fix MUC rooms with names containing special characters not working [1st8]
- #467 Fix outgoing chat messages not having a msgid when being put into sessionStorage [1st8]
- #468 Fix [object Object] being sometimes shown as status [1st8]
- #472 Fix "Cannot read property 'splitOnce' of undefined" when typing /clear in a chat room. [jcbrand]
- #493 Roster wasn't being updated after a Roster push update [teseo, jcbrand]
- #496 Bugfix. Pings weren't being sent out. [teseo, jcbrand]
- #499 Message not received due to non-unique message ids. [jcbrand]

## 0.9.5 (2015-08-24)

- #306 XEP-0313: Message Archive Management [jcbrand]
- #439 auto_login and keepalive not working [jcbrand]
- #440 null added as resource to contact [jcbrand]
- Add new event serviceDiscovered [jcbrand]
- Add a new configuration setting [muc_history_max_stanzas](https://conversejs.org/docs/html/configuration.html#muc-history-max-stanzas>). [jcbrand]

## 0.9.4 (2015-07-04)

- #144 Add Ping functionality and Pong handler [thierrytiti]
- #234, #431 Messages aren't received when the user logs in with a mixed-case JID. [jcbrand]
- #367 API methods for changing chat status (online, busy, away etc.) and status message [jcbrand]
- #389 Allow login panel placeholders and roster item 'Name' translations. [gbonvehi]
- #394 Option to allow chatting with pending contacts [thierrytiti]
- #396 Add automatic Away mode and XEP-0352 support [thierrytiti]
- #400, #410 Allow offline pretty status and placeholder for "Insert a smiley" to be translated [thierrytiti]
- #401 Updated French translation [thierrytiti]
- #404 CSS fix: position and width of the div #conversejs [thierrytiti]
- #407 CSS: Fonts Path: editabable $font-path via sass/variables.scss [thierrytiti]
- #408 MUC: missing toggle call handler and updated documentation about call [thierrytiti]
- #413 Auto-detect user's locale to show date and time in the right format [thierrytiti]
- #415 closeAllChatBoxes is giving ReferenceError when 2 chats are open [nevcos, jcbrand]
- #416 Add icon for XA status [thierrytiti]
- #418 Logging out with `auto_reconnect=true` causes reconnection retries [jcbrand]
- #420 Updated German translation [1st8]
- #427 Converse.js does not subscribe back to a contact not in the roster. [emmanuel-florent]
- Add offline pretty status to enable translation [thierrytiti]
- Bugfix. ClearSessions during unload event would throw an error when not logged in. [gbonvehi]
- Bugfix. Manual login doesn't work when only websocket_url is set and not bosh_service_url. [jcbrand]
- Bugfix. Wrong callback argument mapping in XmppStatus initialize: fullname is null [thierrytiti]
- CSS fix: room-info bug on hover after room description loaded [thierrytiti]
- CSS: Fonts Path: editabable $font-path via sass/variables.scss [thierrytiti]
- Chat boxes returned by the API now have an `is_chatroom` attribute [jcbrand]
- Decouple automatic away and XEP-0352 support. [jcbrand]
- Don't carbon copy OTR messages. [jcbrand]
- I18N: Autodetection of User Locale if no i18n setting is set. [thierrytiti]
- Refactored in order to remove the strophe.roster.js dependency. [jcbrand]
- Refactored the plugin architecture. Add `overrides` convention for
  automatically overriding converse.js's methods and Backbone views and models. [jcbrand]
- With keepalive, don't send out a presence stanza on each page load [jcbrand]

## 0.9.3 (2015-05-01)

- Add the ability to log in automatically. [jcbrand]
- Remove `type=email` from JID field in login form. Resulting validation error confuses people. [jcbrand]
- Add Ukranian translations [Andriy Kopystyansky]
- #244 Add the ability to log in anonymously. [jcbrand]
- #344 Enable the path to the sound files to be configured [thierrytiti and jcbrand]
- #370 Unable to register a new user to ejabberd 2.1.11. [gbonvehi]
- #372 Some offline users have a visible empty `<dd>` in the roster. [floriancargoet]
- #374 Fix collapsed group visibility on page load. [floriancargoet]
- #378 Expect full JIDs to be returned via XHR user search [thierrytiti]
- #379 Updated French translations [thierrytiti]
- #379 Fix for bower not finding crypto-js-evanvosberg#3.1.2-5 any more. [jcbrand]

## 0.9.2 (2015-04-09)

- Bugfix. Prevent attaching twice during initialization. [jcbrand]
- API method chats.get can now also return chat boxes which haven't been opened yet. [jcbrand]
- Add API method contacts.add. [pzia]
- #356 Fix the plugin extend function. [floriancargoet]
- #357 Fix the known bug where a state notification reopens a chat box. [floriancargoet]
- #358 Bugfix. Chat rooms show the same occupants bug. [floriancargoet]
- #359 Fix a timeout bug in chat state notifications. [floriancargoet]
- #360 Incorrect roster height when `allow_contact_requests=true`. [floriancargoet, jcbrand]
- #362 Add API for retrieving and opening rooms. [pzia]
- #364 Text selection in chat boxes not shown in Firefox. [jcbrand]

## 0.9.1 (2015-03-26)

- Set the JID input field in the login form to `type=email`. [chatme]
- New configuration setting [allow_contact_removal](https://conversejs.org/docs/html/configuration.html#allow-contact-removal) [jcbrand]
- Document that event handlers receive 'event' obj as first arg. [jcbrand]
- Add a test to check that notifications are played in chat rooms. [jcbrand]
- #333 Enable automatic reconnection when `prebind` and `prebind_url` are specified. [jcbrand]
- #339 Require the JID to be specified when using `keepalive` with `prebind`. Also add a logout API method. [jcbrand]
- #349 Indicate visitors in chat rooms. [c143]

## 0.9.0 (2015-03-06)

- #204 Support websocket connections. [jcbrand]
- #252, 253 Add fullname and jid to contact's tooltip in roster. [gbonvehi]
- #292 Better support for XEP-0085 Chat State Notifications. [jcbrand]
- #295 Document "allow_registration". [gbonvehi]
- #304 Added Polish translations. [ser]
- #305 presence/show text in XMPP request isn't allowed by specification. [gbonvehi]
- Add new API method `chats.open` to open chat boxes. [jcbrand]
- Add new API method to set and get configuration settings. [jcbrand]
- Add responsiveness to CSS. We now use Sass preprocessor for generating CSS. [jcbrand]
- Bugfix. Custom status message form doesn't submit/disappear. [jcbrand]
- Calling the API method `contacts.get()` without parameters now returns all contacts. [jcbrand]
- Don't send out the message carbons IQ stanza on each page load. [jcbrand]
- New Makefile.win to build in Windows environments. [gbonvehi]
- Norwegian Bokmål translations. [Andreas Lorentsen]
- Removed deprecated API methods. [jcbrand]
- Strophe.log and Strophe.error now uses converse.log to output messages. [gbonvehi]
- The API method `chats.get` now only returns already opened chat boxes. [jcbrand]
- Updated Afrikaans translations. [jcbrand]
- Add new configuration setting [prebind_url](https://conversejs.org/docs/html/configuration.html#prebind-url) [jcbrand]

## 0.8.6 (2014-12-07)

- Bugfix. Login panel didn't appear under certain conditions. [jcbrand]
- Bugfix. Error when trying to render chat room configuration form. [jcbrand]
- Text on the registration form was not configurable or i18n aware. [jcbrand]
- #285 With prebind the jid, rid and sid settings were ignored. [jcbrand]

## 0.8.5 (2014-12-01)

- #117 JIDs or nicknames not shown in chat rooms. [jcbrand]
- #282 XEP-0077 In-band registration. [jcbrand]

## 0.8.4 (2014-11-15)

**note:**
*Certain API methods have been deprecated in favor of a new API and will be removed in the 0.9.0 release.*

- Bugfix. Error when trying to use prebind and keepalive together. [heban and jcbrand]
- Bugfix. Cannot read property "top" of undefined. [jcbrand]
- Add new event, noResumeableSession, for when keepalive=true and there aren't
  any prebind session tokens. [jcbrand]
- #46 Refactor the API and add new methods. [jcbrand]
- #151 Browser locks/freezes with many roster users. [jcbrand]
- #177 Setting status to offline does nothing. [jcbrand]
- #232 Always get full name from model. [jcbrand]
- #237 Unable to create room when `hide_muc_server` is `true`. [jcbrand]
- #238 Rooms are not shown when `hide_offline_users` is `true`. [jcbrand]
- #251 Non-minified builds for debugging. [jcbrand]
- #260 Sent message carbons are not displayed. [jcbrand]
- #262 Contact requests are not shown if page is reloaded. [jcbrand]
- #264 Remove unnecessary commas for ie8 compatibility. [Deuteu]
- #267 Unread messages counter wrongly gets incremented by chat state notifications. [Deuteu]
- #274 Roster filtering results change with presence changes. [jcbrand]
- #275 Custom status message doesn't reset. [jcbrand]
- #278 Unread messages counter doesn't unbind it's events. [Deuteu]
- #279 Handle more field types for MUC config forms. [gbonvehi]
- #280 New config option, `hide_offline_users` [gbonvehi]

## 0.8.3 (2014-09-22)

- The Javascript build files in the 0.8.2 release weren't updated due to a
  unnoticed build error. [jcbrand]

## 0.8.2 (2014-09-22)

- Converse.js now has the ability to maintain sessions across page loads.
  Previously, the session tokens had to be handled externally and passed in.
  See the [keepalive](https://conversejs.org/docs/html/configuration.html#keepalive) configuration setting. [jcbrand]
- Allow changing of nickname in a chat room via /nick command. [jcbrand]
- Allow a chat room user to be muted or unmuted with the /mute and /voice commands. [jcbrand]
- Add a chat room toolbar button for toggling the list of occupants. [jcbrand]
- Converse.js now responds to XEP-0030: Service Discovery requests. [jcbrand]
- Bugfix. Roster groups all appear offline after page reload (with prebind).
  See http://librelist.com/browser//conversejs/2014/8/26/problem-with-contact-list-everyone-is-offline/ [heban and jcbrand]
- Bugfix concerning trimmed chats. Chats were being trimmed even though there was enough room. [jcbrand]
- #62 Sound notifications will now also play when you are mentioned in a chat room. [jcbrand]
- #212 Bugfix. Groups weren't being show again after the live filter was cleared. [jcbrand]
- #215 (and also #75) XEP-0249: Direct MUC Invitations. [jcbrand]
- #216 Contacts tab empty when using xhr_user_search. [hcderaad and jcbrand]
- #219 New contacts added need page refresh to be accepted and become visible. [hcderaad and jcbrand]
- #220 Non-AMD example page was not working. [xavier83ar and jcbrand]
- #222 Control box state not remembered. [priyadi and jcbrand]
- #223 Provide API to query buddy status. [priyadi and jcbrand]
- #227 Updated Hebrew translations [GreenLunar]

## 0.8.1 (2014-08-23)

- Bugfix: Roster contacts' cache key too vague. [jcbrand]
- Bugfix: Roster contacts weren't properly sorted according to chat status. [jcbrand]
- #63 Support for sound notification when message is received. [jcbrand]
- #212 Provide a live filter of the roster contacts. [jcbrand]

## 0.8.0 (2014-08-04)

**note**:
    1. Converse.js is now relicensed under the [Mozilla Public License](http://www.mozilla.org/MPL/2.0/).
    2. Configuration options for the chat toolbar have changed. Please refer to the [relevant documentation](http://devbox:8890/docs/html/configuration.html#visible-toolbar-buttons).
    3. This release has reduced support for IE8 (some features won't work).
    4. Events have been renamed to remove "on" prefix (sorry for any inconvenience).

- No initial HTML markup is now needed in the document body for converse.js to work. [jcbrand]
- All date handling is now done with moment.js. [jcbrand]
- Add a new toolbar button for clearing chat messages. [jcbrand]
- Chat boxes and rooms can now be resized vertically. [jcbrand]
- Upgraded dependencies to their latest versions. [jcbrand]
- Add new configuration setting [forwarded_messages](https://conversejs.org/docs/html/configuration.html#forwarded-messages).
  Message forwarding was before a default behavior but is now optional (and disabled by default). [jcbrand]
- Newly opened chat boxes always appear immediately left of the controlbox. [jcbrand]
- #71 Chat boxes and rooms can be minimized. [jcbrand]
- #83 Roster contacts can be shown according to their groups. [jcbrand]
    Note: Converse.js can show users under groups if you have assigned them
    already via another client or server configuration. There is not yet a way
    to assign contacts to groups from within converse.js itself.
- #123 Show converse.js in the resource assigned to a user. [jcbrand]
- #130 Fixed bootstrap conflicts. [jcbrand]
- #132 Support for [XEP-0280: Message Carbons](https://xmpp.org/extensions/xep-0280.html).
    Configured via [message_carbons](https://conversejs.org/docs/html/configuration.html#message-carbons) [hejazee]
- #176 Add support for caching in sessionStorage as opposed to localStorage. [jcbrand]
- #180 RID and SID undefined [g8g3]
- #191 No messages history [heban]
- #192 Error: xhr_user_search_url is not defined. [jcbrand]
- #195 Chinese translations. [lancelothuxi]
- #196 [Safari v7.0.5] TypeError: Attempted to assign to readonly property. [g8g3]
- #199 Improved Spanish translations [chilicuil]
- #201 Add zh-locale to fix build task [schoetty]

## 0.7.4 (2014-03-05)

**note:**
*This release contains an important security fix. Thanks to Renaud Dubourguais from [Synacktiv](http://synacktiv.com) for reporting the vulnerability.*

- #125 Bugfix: crypto dependencies loaded in wrong order [jcbrand]
- Bugfix: action messages (i.e. /me) didn't work in OTR mode. [jcbrand]
- Security fix: Ensure that message URLs are properly encoded. [jcbrand]

## 0.7.3 (2014-02-23)

- #93 Add API methods exposing the RID and SID values. Can be disabled. [jcbrand]
- #102 Option to enable OTR by default. [Aupajo]
- #103 Option to display a call button in the chatbox toolbar, to allow third-party libraries to provide a calling feature. [Aupajo]
- #108 Japanese Translations [mako09]
- #111 OTR not working when using converse.js with prebinding. [jseidl, jcbrand]
- #114, #124 Hewbrew Translations [GreenLunar]
- #115 Indonesian Translations [priyadi]

## 0.7.2 (2013-12-18)

**note**
*This release contains an important security fix. Thanks to hejsan for reporting the vulnerability.*

- #48 Add event emitter support and emit events. [jcbrand]
- #97 Wrong number of online contacts shown with config option `show_only_online_users`. [jcbrand]
- #100 Make the fetching of vCards optional (enabled by default). [jcbrand]
- Sanitize message text to avoid Javascript injection attacks.  [jcbrand]

## 0.7.1 (2013-11-17)

- Don't load OTR crypto if the browser doesn't have a CSRNG [jcbrand]
- Don't break when crypto libraries aren't defined. [jcbrand]
- Check if canvas is supported before trying to render the user avatar [jcbrand]
- Use newest strophe.muc plugin. Fixes #85 [jcbrand]

**note:**
If you are using the development libraries, you'll need to run ``bower update``
to fetch the newest strophe.muc.plugin (for bugfix of #85).

This release contains 3 different builds:
- converse.min.js
- converse-no-otr.min.js (Without OTR encryption)
- converse-no-locales-no-otr.min.js (Without OTR encryption or any translations)

## 0.7.0 (2013-11-13)

### Important:

This release includes support for [Off-the-record encryption](https://otr.cypherpunks.ca).
For this to work, your browser needs a CSPRNG (Cryptographically secure pseudorandom number generator).

Internet Explorer of all versions doesn't have one at all, neither does older versions of Firefox.

If you need to support older browsers, please download the latest release from the 0.6 bran

#### Features:

- Add a toolbar to the chat boxes [jcbrand]
- Add support for OTR (off-the-record) encryption [jcbrand]
- Add support for smileys [jcbrand]
- Simplified boilerplate markup [jcbrand]
- New configuration settings, `xhr_custom_status_url` and `xhr_user_search_url` [jcbrand]

**note:**
*This release introduces a backward incompatible change. The boilerplate
HTML needed in your webpage for converse.js to work has been reduced to a
single div: `<div id="conversejs"></div>`*

#### Bugfixes:

- #58 Contact's name gets replaced with their JID [jcbrand]
- #81 Requesting contacts appear as pending contacts [jcbrand]

## 0.6.6 (2013-10-16)

- Bugfix: Presence stanza must be sent out after roster has been initialized [jcbrand]
- Bugfix: Don't reconnect while still disconnecting, causes endless authentication loops. [jcbrand]
- Dutch translation [maartenkling]

## 0.6.5 (2013-10-08)

- Fetch vCards asynchronously once a roster contact is added [jcbrand]
- Hungarian translation [w3host]
- Russian translation [bkocherov]
- Update CSS to avoid clash with bootstrap [seocam]
- New config option `allow_muc` toggles multi-user chat (MUC) [jcbrand]
- New config option `allow_contact_requests` toggles user adding [jcbrand]
- New config option `show_only_online_users` [jcbrand]

## 0.6.4 (2013-09-15)

- Add icon for the unavailable chat state. [jcbrand]
- Chat state descriptions weren't translation aware. [jcbrand]
- Clear messages from localStorage when user types "/clear". [jcbrand]
- The 'xa' chat state wasn't being handled properly. [jcbrand]
- Updated pt-BR translations [seocam]
- Updated af and de translations [jcbrand]

## 0.6.3 (2013-09-12)

*NB: This release contains an important security fix. Please don't use older
versions of the 0.6 branch.*

- French translations. [tdesvenain]
- Bugfix: Messages were stored against buddy JID and not own JID. [jcbrand]

## 0.6.2 (2013-08-29)

- Bugfix. The remove icon wasn't appearing in the contacts roster. [jcbrand]
- Bugfix. With auto_subscribe=True, the "Pending Contacts" header didn't disappear
  after a new user was accepted. [jcbrand]

## 0.6.1 (2013-08-28)

- IE9 and IE8 CSS fixes. [jcbrand]
- Bugfix: Pencil icon not visible (for setting status update). [jcbrand]
- Bugfix: RID, JID and SID initialization values were being ignored. [jcbrand]
- Bugfix: Fall back to English if a non-existing locale was specified. [jcbrand]

## 0.6.0 (2013-08-26)

- #39 Documentation for minifying JS is wrong. [jcbrand]
- #41 prebind and show_controlbox_by_default true fails. [jcbrand]
- With prebinding, attaching to the connection now happens inside Converse and
  not as a separate step after initialization. [jcbrand]
- Register presence and message handlers before fetching the roster. Otherwise
  some presence notifications might be missed. [jcbrand]
- Add a debug option (logs to the browser console). [jcbrand]
- Use font icons from http://icomoon.io [jcbrand]
- Added a static mockup to aid CSS/design process. [jcbrand]
- Save language codes with hyphens. Thanks to @seocam. [jcbrand]
- The combined and minified JS file now uses almond and not require.js. [jcbrand]

## 0.5.2 (2013-08-05)

- Important security update. Don't expose the Strophe connection object globally. [jcbrand]

## 0.5.1 (2013-08-04)

- #13, #14: Messages sent between to GTalk accounts weren't being received. [jcbrand]
- #32: Default status was offline when user didn't have contacts. [jcbrand]
- Attach panels to the DOM upon initialize. [jcbrand]

## 0.5.0 (2013-07-30)

- #09 Remove dependency on AMD/require.js [jcbrand]
- #22 Fixed compare operator in strophe.muc [sonata82]
- #23 Add Italian translations [ctrlaltca]
- #24 Add Spanish translations [macagua]
- #25 Using span with css instead of img [matheus-morfi]
- #26 Only the first minute digit shown in chatbox. [jcbrand]
- #28 Add Brazilian Portuguese translations [matheus-morfi]
- Use Bower to manage 3rd party dependencies. [jcbrand]

## 0.4.0 (2013-06-03)

- CSS tweaks: fixed overflowing text in status message and chat rooms list. [jcbrand]
- Bugfix: Couldn't join chat room when clicking from a list of rooms. [jcbrand]
- Add better support for kicking or banning users from chat rooms. [jcbrand]
- Fixed alignment of chat messages in Firefox. [jcbrand]
- More intelligent fetching of vCards. [jcbrand]
- Fixed a race condition bug. Make sure that the roster is populated before sending initial presence. [jcbrand]
- Reconnect automatically when the connection drops. [jcbrand]
- Add support for internationalization. [jcbrand]

## 0.3.0 (2013-05-21)

- Add vCard support [jcbrand]
- Remember custom status messages upon reload. [jcbrand]
- Remove jquery-ui dependency. [jcbrand]
- Use backbone.localStorage to store the contacts roster, open chatboxes and chat messages. [jcbrand]
- Fixed user status handling, which wasn't 100% according to the spec. [jcbrand]
- Separate messages according to day in chats. [jcbrand]
- Add support for specifying the BOSH bind URL as configuration setting. [jcbrand]
- #8 Improve the message counter to only increment when the window is not focused [witekdev]
- Make fetching of list of chat rooms on a server a configuration option. [jcbrand]
- Use service discovery to show all available features on a room. [jcbrand]
- Multi-user chat rooms are now configurable. [jcbrand]

## 0.2.0 (2013-03-28)

- Performance enhancements and general script cleanup [ichim-david]
- Add "Connecting to chat..." info [alecghica]
- Various smaller improvements and bugfixes [jcbrand]

## 0.1.0 (2012-06-12)

- Created [jcbrand]<|MERGE_RESOLUTION|>--- conflicted
+++ resolved
@@ -8,6 +8,7 @@
 - #2400: Fixes infinite loop bug when appending .png to allowed image urls
 - #2409: Integrate App Badging API for unread messages
 - #2464: New configuration setting [allow-url-history-change](https://conversejs.org/docs/html/configuration.html#allow-url-history-change)
+- #2497: Bugfix /nick command is not working
 - Add support for XEP-0437 Room Activity Indicators see [muc-subscribe-to-rai](https://conversejs.org/docs/html/configuration.html#muc-subscribe-to-rai)
 - Bugfix: Use real JID in XEP-0372 references only when the MUC is non-anonymous
 - Bugfix: Connection protocol not updated based on XEP-0156 connection methods
@@ -24,11 +25,7 @@
 - Use the MUC stanza id when sending XEP-0333 markers
 - Add support for rendering unfurls via [mod_ogp](https://modules.prosody.im/mod_ogp.html)
 - Add a Description Of A Project (DOAP) file
-<<<<<<< HEAD
-- #2497: Bugfix /nick command is not working
-=======
 - Add ability to deregister nickname when closing a MUC by setting `auto_register_muc_nickname` to `'unregister'`.
->>>>>>> 982586b0
 
 ### Breaking Changes
 
