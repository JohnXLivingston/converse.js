--- conflicted
+++ resolved
@@ -66,12 +66,9 @@
     "jshint": "^2.9.4",
     "lodash": "4.17.4",
     "lodash-template-loader": "^2.0.0",
-<<<<<<< HEAD
     "long": "^3.1.0",
-=======
     "lodash-template-webpack-loader": "jcbrand/lodash-template-webpack-loader",
     "minimist": "^1.2.0",
->>>>>>> e5c030c1
     "moment": "~> 2.19.3 ",
     "npm": "^5.7.1",
     "otr": "0.2.16",
@@ -83,11 +80,7 @@
     "sinon": "^2.1.0",
     "sizzle": "^2.3.3",
     "snabbdom": "0.7.1",
-<<<<<<< HEAD
-    "strophe.js": "1.2.14",
-=======
     "strophe.js": "1.2.15",
->>>>>>> e5c030c1
     "strophejs-plugin-ping": "0.0.1",
     "strophejs-plugin-register": "0.0.1",
     "strophejs-plugin-rsm": "0.0.1",
