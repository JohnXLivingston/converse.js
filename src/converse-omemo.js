--- conflicted
+++ resolved
@@ -201,30 +201,9 @@
                     });
                 },
 
-<<<<<<< HEAD
-                getKeyAndTag (string) {
-                    return {
-                        'key': string.slice(0, 22),
-                        'tag': string.slice(22)
-                    }
-                },
-
-                decryptMessage (obj) {
-                    const { _converse } = this.__super__,
-                          key_obj = {
-                              "alg": "A128GCM",
-                              "ext": true,
-                              "k": obj.key,
-                              "key_ops": ["encrypt","decrypt"],
-                              "kty": "oct"
-                          };
-                    return crypto.subtle.importKey('jwk', key_obj, KEY_ALGO, true, ['encrypt','decrypt'])
-                        .then((key_obj) => {
-=======
                 decryptMessage (obj) {
                     return crypto.subtle.importKey('raw', obj.key, KEY_ALGO, true, ['encrypt','decrypt'])
                         .then(key_obj => {
->>>>>>> c8211085
                             const algo = {
                                 'name': "AES-GCM",
                                 'iv': u.base64ToArrayBuffer(obj.iv),
