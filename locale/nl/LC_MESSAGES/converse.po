--- conflicted
+++ resolved
@@ -7,12 +7,8 @@
 msgstr ""
 "Project-Id-Version: Converse.js 0.4\n"
 "Report-Msgid-Bugs-To: \n"
-<<<<<<< HEAD
-"POT-Creation-Date: 2018-04-30 16:16+0200\n"
-=======
 "POT-Creation-Date: 2018-05-17 11:19+0200\n"
->>>>>>> 4331f920
-"PO-Revision-Date: 2018-04-30 19:54+0000\n"
+"PO-Revision-Date: 2018-07-02 15:38+0200\n"
 "Last-Translator: Nathan Follens <nathan@email.is>\n"
 "Language-Team: Dutch <https://hosted.weblate.org/projects/conversejs/"
 "translations/nl/>\n"
@@ -181,37 +177,9 @@
 "De grootte van het bestand, %1$s, overschrijdt het maximum toegestaan door "
 "je server, %2$s."
 
-<<<<<<< HEAD
 #: dist/converse-no-dependencies.js:18681
 msgid "Show more"
 msgstr "Meer tonen"
-=======
-#: dist/converse-no-dependencies.js:22197
-msgid "Show more"
-msgstr "Meer tonen"
-
-#: dist/converse-no-dependencies.js:22248
-msgid "Typing from another device"
-msgstr "Typt op een ander apparaat"
-
-#: dist/converse-no-dependencies.js:22250
-msgid "is typing"
-msgstr "is aan typen"
-
-#: dist/converse-no-dependencies.js:22254
-msgid "Stopped typing on the other device"
-msgstr "Gestopt met typen op het andere apparaat"
-
-#: dist/converse-no-dependencies.js:22256
-msgid "has stopped typing"
-msgstr "is gestopt met typen"
-
-#: dist/converse-no-dependencies.js:22259
-#: dist/converse-no-dependencies.js:23256
-#: dist/converse-no-dependencies.js:30521
-msgid "has gone away"
-msgstr "is afwezig"
->>>>>>> 4331f920
 
 #: dist/converse-no-dependencies.js:22488
 msgid "Close this chat box"
@@ -323,11 +291,7 @@
 msgid "Clear all messages"
 msgstr "Alle berichten wissen"
 
-<<<<<<< HEAD
 #: dist/converse-no-dependencies.js:19149
-=======
-#: dist/converse-no-dependencies.js:22755
->>>>>>> 4331f920
 msgid "Insert emojis"
 msgstr "Voeg smiley’s in"
 
@@ -349,11 +313,7 @@
 msgid "Show this menu"
 msgstr "Toon dit menu"
 
-<<<<<<< HEAD
 #: dist/converse-no-dependencies.js:19614
-=======
-#: dist/converse-no-dependencies.js:23164
->>>>>>> 4331f920
 msgid "Are you sure you want to clear the messages from this conversation?"
 msgstr "Weet je zeker dat je de berichten in dit gesprek wil wissen?"
 
@@ -367,7 +327,6 @@
 msgid "is busy"
 msgstr "is bezet"
 
-<<<<<<< HEAD
 #: dist/converse-no-dependencies.js:19710
 msgid "is online"
 msgstr "is online"
@@ -457,11 +416,6 @@
 #: dist/converse-no-dependencies.js:23358
 msgid "Bookmarks"
 msgstr "Bladwijzers"
-=======
-#: dist/converse-no-dependencies.js:23260
-msgid "is online"
-msgstr "is online"
->>>>>>> 4331f920
 
 #: dist/converse-no-dependencies.js:23501
 msgid "XMPP Username:"
@@ -988,38 +942,22 @@
 msgid "Message"
 msgstr "Bericht"
 
-<<<<<<< HEAD
 #: dist/converse-no-dependencies.js:29053
-=======
-#: dist/converse-no-dependencies.js:29058
->>>>>>> 4331f920
 #, javascript-format
 msgid "%1$s is no longer a moderator"
 msgstr "%1$s is geen moderator meer"
 
-<<<<<<< HEAD
 #: dist/converse-no-dependencies.js:29056
-=======
-#: dist/converse-no-dependencies.js:29061
->>>>>>> 4331f920
 #, javascript-format
 msgid "%1$s has been given a voice again"
 msgstr "%1$s heeft terug een stem"
 
-<<<<<<< HEAD
 #: dist/converse-no-dependencies.js:29059
-=======
-#: dist/converse-no-dependencies.js:29064
->>>>>>> 4331f920
 #, javascript-format
 msgid "%1$s has been muted"
 msgstr "%1$s is gedempt"
 
-<<<<<<< HEAD
 #: dist/converse-no-dependencies.js:29062
-=======
-#: dist/converse-no-dependencies.js:29067
->>>>>>> 4331f920
 #, javascript-format
 msgid "%1$s is now a moderator"
 msgstr "%1$s is nu een moderator"
