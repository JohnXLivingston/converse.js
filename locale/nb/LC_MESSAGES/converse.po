--- conflicted
+++ resolved
@@ -2,13 +2,8 @@
 msgstr ""
 "Project-Id-Version: Converse JS 0.8.6\n"
 "Report-Msgid-Bugs-To: \n"
-<<<<<<< HEAD
-"POT-Creation-Date: 2017-11-23 12:08+0100\n"
-"PO-Revision-Date: 2017-10-17 22:47+0000\n"
-=======
-"POT-Creation-Date: 2017-09-24 10:57+0200\n"
-"PO-Revision-Date: 2017-11-20 04:47+0000\n"
->>>>>>> 8d4bdd6d
+"POT-Creation-Date: 2017-11-23 15:19+0100\n"
+"PO-Revision-Date: 2017-11-23 12:27+0100\n"
 "Last-Translator: Allan Nordhøy <epost@anotheragency.no>\n"
 "Language-Team: Norwegian Bokmål <https://hosted.weblate.org/projects/"
 "conversejs/translations/nb/>\n"
@@ -28,12 +23,7 @@
 msgid "The connection has dropped, attempting to reconnect."
 msgstr "Tilkoblingen har gått ned, prøver å koble til igjen."
 
-<<<<<<< HEAD
 #: dist/converse-no-dependencies.js:8090
-#, fuzzy
-=======
-#: dist/converse-no-dependencies.js:6801
->>>>>>> 8d4bdd6d
 msgid "An error occurred while connecting to the chat server."
 msgstr "En feil skjedde under tilkobling til sludretjeneren."
 
@@ -62,18 +52,7 @@
 msgid "Click to hide these contacts"
 msgstr "Klikk for å skjule disse kontaktene"
 
-<<<<<<< HEAD
 #: dist/converse-no-dependencies.js:12937
-#, fuzzy
-=======
-#: dist/converse-no-dependencies.js:11399
-#: dist/converse-no-dependencies.js:18475
-#: dist/converse-no-dependencies.js:24690
-msgid "You have unread messages"
-msgstr "Du har uleste meldinger"
-
-#: dist/converse-no-dependencies.js:11400
->>>>>>> 8d4bdd6d
 msgid "Close this chat box"
 msgstr "Lukk dette sludrevinduet"
 
@@ -88,20 +67,14 @@
 
 #: dist/converse-no-dependencies.js:12992
 #: dist/converse-no-dependencies.js:20465
-#, fuzzy
 msgid "You have unread messages"
-msgstr "Fjern meldinger"
+msgstr "Du har uleste meldinger"
 
 #: dist/converse-no-dependencies.js:13216
 msgid "me"
 msgstr "meg"
 
-<<<<<<< HEAD
 #: dist/converse-no-dependencies.js:13223
-#, fuzzy
-=======
-#: dist/converse-no-dependencies.js:11607
->>>>>>> 8d4bdd6d
 msgid ""
 "A very large message has been received. This might be due to an attack meant "
 "to degrade the chat performance. Output has been shortened."
@@ -125,16 +98,9 @@
 msgid "has stopped typing"
 msgstr "har stoppet å skrive"
 
-<<<<<<< HEAD
 #: dist/converse-no-dependencies.js:13278
 #: dist/converse-no-dependencies.js:13539
-#: dist/converse-no-dependencies.js:26098
-#, fuzzy
-=======
-#: dist/converse-no-dependencies.js:11656
-#: dist/converse-no-dependencies.js:11871
-#: dist/converse-no-dependencies.js:23563
->>>>>>> 8d4bdd6d
+#: dist/converse-no-dependencies.js:26093
 msgid "has gone away"
 msgstr "har blitt borte"
 
@@ -156,25 +122,13 @@
 msgid "Are you sure you want to clear the messages from this chat box?"
 msgstr "Er du sikker på at du vil fjerne meldingene fra denne meldingsboksen?"
 
-<<<<<<< HEAD
 #: dist/converse-no-dependencies.js:13537
-#: dist/converse-no-dependencies.js:26096
-#, fuzzy
-=======
-#: dist/converse-no-dependencies.js:11869
-#: dist/converse-no-dependencies.js:23561
->>>>>>> 8d4bdd6d
+#: dist/converse-no-dependencies.js:26091
 msgid "has gone offline"
 msgstr "har logget av"
 
-<<<<<<< HEAD
 #: dist/converse-no-dependencies.js:13541
-#: dist/converse-no-dependencies.js:26100
-#, fuzzy
-=======
-#: dist/converse-no-dependencies.js:11873
-#: dist/converse-no-dependencies.js:23565
->>>>>>> 8d4bdd6d
+#: dist/converse-no-dependencies.js:26095
 msgid "is busy"
 msgstr "er opptatt"
 
@@ -198,29 +152,11 @@
 msgid "Jabber ID:"
 msgstr "XMPP-ID:"
 
-<<<<<<< HEAD
 #: dist/converse-no-dependencies.js:13886
 msgid "Password:"
 msgstr "Passord:"
 
 #: dist/converse-no-dependencies.js:13888
-#, fuzzy
-=======
-#: dist/converse-no-dependencies.js:14812
-#: dist/converse-no-dependencies.js:16730
-msgid "Please enter a valid XMPP address"
-msgstr "Skriv inn en gyldig XMPP-adresse"
-
-#: dist/converse-no-dependencies.js:14822
-msgid "Password:"
-msgstr "Passord:"
-
-#: dist/converse-no-dependencies.js:14828
-msgid "Please enter your password"
-msgstr "Skriv inn passordet ditt"
-
-#: dist/converse-no-dependencies.js:14834
->>>>>>> 8d4bdd6d
 msgid "password"
 msgstr "passord"
 
@@ -229,12 +165,7 @@
 msgid "Submit"
 msgstr "Send"
 
-<<<<<<< HEAD
 #: dist/converse-no-dependencies.js:13898
-#, fuzzy
-=======
-#: dist/converse-no-dependencies.js:14844
->>>>>>> 8d4bdd6d
 msgid "Click here to log in anonymously"
 msgstr "Klikk her for å logge inn anonymt"
 
@@ -289,7 +220,6 @@
 msgstr "Ugrupperte"
 
 #: dist/converse-no-dependencies.js:14265
-#, fuzzy
 msgid "Filter"
 msgstr "Filter"
 
@@ -333,35 +263,19 @@
 msgid "Offline"
 msgstr "Avlogget"
 
-<<<<<<< HEAD
 #: dist/converse-no-dependencies.js:14720
 #: dist/converse-no-dependencies.js:14744
-#, fuzzy, javascript-format
-=======
-#: dist/converse-no-dependencies.js:15658
-#: dist/converse-no-dependencies.js:15681
-#, javascript-format
->>>>>>> 8d4bdd6d
+#, javascript-format
 msgid "Click to remove %1$s as a contact"
 msgstr "Klikk for å fjerne %1$s som kontakt"
 
-<<<<<<< HEAD
 #: dist/converse-no-dependencies.js:14726
-#, fuzzy, javascript-format
-=======
-#: dist/converse-no-dependencies.js:15664
-#, javascript-format
->>>>>>> 8d4bdd6d
+#, javascript-format
 msgid "Click to accept the contact request from %1$s"
 msgstr "Klikk for å godta denne kontaktforespørselen fra %1$s"
 
-<<<<<<< HEAD
 #: dist/converse-no-dependencies.js:14727
-#, fuzzy, javascript-format
-=======
-#: dist/converse-no-dependencies.js:15665
-#, javascript-format
->>>>>>> 8d4bdd6d
+#, javascript-format
 msgid "Click to decline the contact request from %1$s"
 msgstr "Klikk for å avslå denne kontaktforespørselen fra %1$s"
 
@@ -377,13 +291,8 @@
 msgid "Are you sure you want to remove this contact?"
 msgstr "Er du sikker på at du vil fjerne denne kontakten?"
 
-<<<<<<< HEAD
 #: dist/converse-no-dependencies.js:14828
-#, fuzzy, javascript-format
-=======
-#: dist/converse-no-dependencies.js:15744
-#, javascript-format
->>>>>>> 8d4bdd6d
+#, javascript-format
 msgid "Sorry, there was an error while trying to remove %1$s as a contact."
 msgstr "Feil under fjerning av %1$s som kontakt."
 
@@ -391,17 +300,6 @@
 msgid "Are you sure you want to decline this contact request?"
 msgstr "Er du sikker på at du vil avslå denne kontaktforespørselen?"
 
-<<<<<<< HEAD
-=======
-#: dist/converse-no-dependencies.js:16459
-msgid "Username"
-msgstr "Brukernavn"
-
-#: dist/converse-no-dependencies.js:16459
-msgid "user@domain"
-msgstr "bruker@domene"
-
->>>>>>> 8d4bdd6d
 #. For translators: the %1$s part gets replaced with the status
 #. Example, I am online
 #: dist/converse-no-dependencies.js:15473
@@ -447,19 +345,13 @@
 msgid "away"
 msgstr "borte"
 
-<<<<<<< HEAD
 #: dist/converse-no-dependencies.js:15541
-#, fuzzy
-=======
-#: dist/converse-no-dependencies.js:16605
->>>>>>> 8d4bdd6d
 msgid "offline"
 msgstr "avlogget"
 
 #: dist/converse-no-dependencies.js:16032
-#, fuzzy
 msgid "Username"
-msgstr "XMPP Brukernavn:"
+msgstr "Brukernavn"
 
 #: dist/converse-no-dependencies.js:16032
 msgid "user@domain"
@@ -467,7 +359,6 @@
 
 #: dist/converse-no-dependencies.js:16040
 #: dist/converse-no-dependencies.js:16212
-#, fuzzy
 msgid "Please enter a valid XMPP address"
 msgstr "Skriv inn et gydlig XMPP-brukernavn"
 
@@ -525,12 +416,7 @@
 msgid "This room does not show unavailable members"
 msgstr "Dette rommet viser ikke utilgjengelige medlemmer"
 
-<<<<<<< HEAD
 #: dist/converse-no-dependencies.js:20227
-#, fuzzy
-=======
-#: dist/converse-no-dependencies.js:18263
->>>>>>> 8d4bdd6d
 msgid "The room configuration has changed"
 msgstr "Romoppsettet har blitt endret"
 
@@ -542,12 +428,7 @@
 msgid "Room logging is now disabled"
 msgstr "Romlogging er nå deaktivert"
 
-<<<<<<< HEAD
 #: dist/converse-no-dependencies.js:20230
-#, fuzzy
-=======
-#: dist/converse-no-dependencies.js:18266
->>>>>>> 8d4bdd6d
 msgid "This room is now no longer anonymous"
 msgstr "Dette rommet er ikke lenger anonymt"
 
@@ -602,33 +483,18 @@
 #. * can then at least tell gettext to scan for it so that these
 #. * strings are picked up by the translation machinery.
 #.
-<<<<<<< HEAD
 #: dist/converse-no-dependencies.js:20253
-#, fuzzy, javascript-format
+#, javascript-format
 msgid "%1$s has been banned"
 msgstr "%1$s  har blitt utestengt"
 
 #: dist/converse-no-dependencies.js:20254
-#, fuzzy, javascript-format
+#, javascript-format
 msgid "%1$s's nickname has changed"
 msgstr "%1$s sitt kallenavn er endret"
 
 #: dist/converse-no-dependencies.js:20255
-#, fuzzy, javascript-format
-=======
-#: dist/converse-no-dependencies.js:18291
-#, javascript-format
-msgid "%1$s has been banned"
-msgstr "%1$s  har blitt utestengt"
-
-#: dist/converse-no-dependencies.js:18292
-#, javascript-format
-msgid "%1$s's nickname has changed"
-msgstr "%1$s sitt kallenavn er endret"
-
-#: dist/converse-no-dependencies.js:18293
-#, javascript-format
->>>>>>> 8d4bdd6d
+#, javascript-format
 msgid "%1$s has been kicked out"
 msgstr "%1$s  ble kastet ut"
 
@@ -637,76 +503,39 @@
 msgid "%1$s has been removed because of an affiliation change"
 msgstr "%1$s har blitt fjernet på grunn av en holdningsendring"
 
-<<<<<<< HEAD
 #: dist/converse-no-dependencies.js:20257
-#, fuzzy, javascript-format
-=======
-#: dist/converse-no-dependencies.js:18295
-#, javascript-format
->>>>>>> 8d4bdd6d
+#, javascript-format
 msgid "%1$s has been removed for not being a member"
 msgstr "%1$s har blitt fjernet på grunn av at vedkommende ikke er medlem"
 
-<<<<<<< HEAD
 #: dist/converse-no-dependencies.js:20260
-#, fuzzy, javascript-format
+#, javascript-format
 msgid "Your nickname has been automatically set to %1$s"
 msgstr "Ditt kallenavn har blitt automatisk endret til %1$s "
 
 #: dist/converse-no-dependencies.js:20261
-#, fuzzy, javascript-format
+#, javascript-format
 msgid "Your nickname has been changed to %1$s"
 msgstr "Ditt kallenavn har blitt endret til %1$s "
-=======
-#: dist/converse-no-dependencies.js:18299
-#, javascript-format
-msgid "Your nickname has been automatically set to: %1$s"
-msgstr "Ditt kallenavn har blitt automatisk endret til: %1$s"
-
-#: dist/converse-no-dependencies.js:18300
-#, javascript-format
-msgid "Your nickname has been changed to: %1$s"
-msgstr "Ditt kallenavn har blitt endret til: %1$s"
->>>>>>> 8d4bdd6d
 
 #: dist/converse-no-dependencies.js:20461
 msgid "Message"
 msgstr "Melding"
 
-<<<<<<< HEAD
 #: dist/converse-no-dependencies.js:20495
-#, fuzzy
-=======
-#: dist/converse-no-dependencies.js:18500
->>>>>>> 8d4bdd6d
 msgid "Close and leave this room"
 msgstr "Lukk og forlat dette rommet"
 
-<<<<<<< HEAD
 #: dist/converse-no-dependencies.js:20496
-#, fuzzy
-=======
-#: dist/converse-no-dependencies.js:18501
->>>>>>> 8d4bdd6d
 msgid "Configure this room"
 msgstr "Sett opp dette rommet"
 
-<<<<<<< HEAD
 #: dist/converse-no-dependencies.js:20534
-#, fuzzy
 msgid "Hide the list of occupants"
 msgstr "Skjul deltakerlisten"
 
 #: dist/converse-no-dependencies.js:20961
-#, fuzzy, javascript-format
-=======
-#: dist/converse-no-dependencies.js:18537
-msgid "Hide the list of occupants"
-msgstr "Skjul deltakerlisten"
-
-#: dist/converse-no-dependencies.js:18887
-#, javascript-format
->>>>>>> 8d4bdd6d
+#, javascript-format
 msgid ""
 "Error: the \"%1$s\" command takes two arguments, the user's nickname and "
 "optionally a reason."
@@ -730,12 +559,7 @@
 msgid "Ban user from room"
 msgstr "Utesteng bruker fra rommet"
 
-<<<<<<< HEAD
-#: dist/converse-no-dependencies.js:21036
-#, fuzzy
-=======
-#: dist/converse-no-dependencies.js:18947
->>>>>>> 8d4bdd6d
+#: dist/converse-no-dependencies.js:21036
 msgid "Change user role to occupant"
 msgstr "Endre brukerrolle til deltager"
 
@@ -763,12 +587,7 @@
 msgid "Grant moderator role to user"
 msgstr "Tildel moderatorrolle til bruker"
 
-<<<<<<< HEAD
-#: dist/converse-no-dependencies.js:21036
-#, fuzzy
-=======
-#: dist/converse-no-dependencies.js:18947
->>>>>>> 8d4bdd6d
+#: dist/converse-no-dependencies.js:21036
 msgid "Grant ownership of this room"
 msgstr "Tildel eierskap til rommet"
 
@@ -776,12 +595,7 @@
 msgid "Revoke user's membership"
 msgstr "Tilbakekall brukers medlemskap"
 
-<<<<<<< HEAD
-#: dist/converse-no-dependencies.js:21036
-#, fuzzy
-=======
-#: dist/converse-no-dependencies.js:18947
->>>>>>> 8d4bdd6d
+#: dist/converse-no-dependencies.js:21036
 msgid "Set room subject"
 msgstr "Sett rommets emner"
 
@@ -795,28 +609,18 @@
 
 #: dist/converse-no-dependencies.js:21323
 #: dist/converse-no-dependencies.js:23289
-#: dist/converse-no-dependencies.js:25073
+#: dist/converse-no-dependencies.js:25068
 msgid "Cancel"
 msgstr "Avbryt"
 
-<<<<<<< HEAD
 #: dist/converse-no-dependencies.js:21652
-#, fuzzy
-=======
-#: dist/converse-no-dependencies.js:19460
->>>>>>> 8d4bdd6d
 msgid ""
 "The nickname you chose is reserved or currently in use, please choose a "
 "different one."
 msgstr ""
 "Kallenavnet du valgte er reservert eller i bruk for tiden, velg noe annet."
 
-<<<<<<< HEAD
 #: dist/converse-no-dependencies.js:21667
-#, fuzzy
-=======
-#: dist/converse-no-dependencies.js:19473
->>>>>>> 8d4bdd6d
 msgid "Please choose your nickname"
 msgstr "Endre kallenavnet ditt"
 
@@ -825,12 +629,7 @@
 msgid "Nickname"
 msgstr "Kallenavn"
 
-<<<<<<< HEAD
 #: dist/converse-no-dependencies.js:21669
-#, fuzzy
-=======
-#: dist/converse-no-dependencies.js:19475
->>>>>>> 8d4bdd6d
 msgid "Enter room"
 msgstr "Ta del i rommet"
 
@@ -842,46 +641,22 @@
 msgid "Password: "
 msgstr "Passord: "
 
-<<<<<<< HEAD
 #: dist/converse-no-dependencies.js:21826
 #, fuzzy, javascript-format
-msgid "This action was done by %1$s"
-msgstr "Ditt kallenavn har blitt endret til %1$s "
+msgid "This action was done by %1$s."
+msgstr "Denne handlingen har blitt utført av %1$s."
 
 #: dist/converse-no-dependencies.js:21830
 #: dist/converse-no-dependencies.js:21844
 #, fuzzy, javascript-format
-msgid "The reason given is: \"%1$s\""
-msgstr "Årsaken som er oppgitt er: \""
+msgid "The reason given is: \"%1$s\"."
+msgstr "Oppgitt årsak er: \"%1$s\"."
 
 #: dist/converse-no-dependencies.js:21864
 msgid " has left the room. \""
 msgstr " har forlatt rommet. \""
 
 #: dist/converse-no-dependencies.js:21868
-#, fuzzy
-=======
-#: dist/converse-no-dependencies.js:19605
-#, javascript-format
-msgid "This action was done by %1$s."
-msgstr "Denne handlingen har blitt utført av %1$s."
-
-#: dist/converse-no-dependencies.js:19608
-#, javascript-format
-msgid "The reason given is: \"%1$s\"."
-msgstr "Oppgitt årsak er: \"%1$s\"."
-
-#: dist/converse-no-dependencies.js:19617
-#, javascript-format
-msgid "The reason given is: \"%1$s \""
-msgstr "Oppgitt årsak: \"%1$s\""
-
-#: dist/converse-no-dependencies.js:19634
-msgid " has left the room. \""
-msgstr " har forlatt rommet. \""
-
-#: dist/converse-no-dependencies.js:19636
->>>>>>> 8d4bdd6d
 msgid " has left the room"
 msgstr " har forlatt rommet"
 
@@ -893,66 +668,31 @@
 msgid " has joined the room."
 msgstr " har tatt del i rommet."
 
-<<<<<<< HEAD
 #: dist/converse-no-dependencies.js:21921
-#, fuzzy
-=======
-#: dist/converse-no-dependencies.js:19675
->>>>>>> 8d4bdd6d
 msgid "You are not on the member list of this room."
 msgstr "Du er ikke på medlemslisten til dette rommet."
 
-<<<<<<< HEAD
 #: dist/converse-no-dependencies.js:21923
-#, fuzzy
-=======
-#: dist/converse-no-dependencies.js:19677
->>>>>>> 8d4bdd6d
 msgid "You have been banned from this room."
 msgstr "Du har blitt utestengt fra dette rommet."
 
-<<<<<<< HEAD
 #: dist/converse-no-dependencies.js:21927
-#, fuzzy
-=======
-#: dist/converse-no-dependencies.js:19681
->>>>>>> 8d4bdd6d
 msgid "No nickname was specified."
 msgstr "Inget kallenavn spesifisert."
 
-<<<<<<< HEAD
 #: dist/converse-no-dependencies.js:21931
-#, fuzzy
-=======
-#: dist/converse-no-dependencies.js:19685
->>>>>>> 8d4bdd6d
 msgid "You are not allowed to create new rooms."
 msgstr "Du har ikke tillatelse til å opprette nye rom."
 
-<<<<<<< HEAD
 #: dist/converse-no-dependencies.js:21933
-#, fuzzy
-=======
-#: dist/converse-no-dependencies.js:19687
->>>>>>> 8d4bdd6d
 msgid "Your nickname doesn't conform to this room's policies."
 msgstr "Ditt kallenavn er ikke i samsvar med rommets regler."
 
-<<<<<<< HEAD
 #: dist/converse-no-dependencies.js:21937
-#, fuzzy
-=======
-#: dist/converse-no-dependencies.js:19691
->>>>>>> 8d4bdd6d
 msgid "This room does not (yet) exist."
 msgstr "Dette rommet eksisterer ikke (enda)."
 
-<<<<<<< HEAD
 #: dist/converse-no-dependencies.js:21939
-#, fuzzy
-=======
-#: dist/converse-no-dependencies.js:19693
->>>>>>> 8d4bdd6d
 msgid "This room has reached its maximum number of occupants."
 msgstr "Dette rommet har nådd maksimalt antall brukere."
 
@@ -961,40 +701,20 @@
 msgid "Topic set by %1$s to: %2$s"
 msgstr "Emnet ble endret den %1$s til: %2$s"
 
-<<<<<<< HEAD
 #: dist/converse-no-dependencies.js:22172
-#, fuzzy, javascript-format
-=======
-#: dist/converse-no-dependencies.js:19901
-#, javascript-format
->>>>>>> 8d4bdd6d
+#, javascript-format
 msgid "Click to mention %1$s in your message."
 msgstr "Klikk for å nevne %1$s i meldingen din."
 
-<<<<<<< HEAD
 #: dist/converse-no-dependencies.js:22173
-#, fuzzy
-=======
-#: dist/converse-no-dependencies.js:19902
->>>>>>> 8d4bdd6d
 msgid "This user is a moderator."
 msgstr "Denne brukeren er moderator."
 
-<<<<<<< HEAD
 #: dist/converse-no-dependencies.js:22174
-#, fuzzy
-=======
-#: dist/converse-no-dependencies.js:19903
->>>>>>> 8d4bdd6d
 msgid "This user can send messages in this room."
 msgstr "Denne brukeren kan skrive meldinger i dette rommet."
 
-<<<<<<< HEAD
 #: dist/converse-no-dependencies.js:22175
-#, fuzzy
-=======
-#: dist/converse-no-dependencies.js:19904
->>>>>>> 8d4bdd6d
 msgid "This user can NOT send messages in this room."
 msgstr "Denne brukeren kan IKKE sende meldinger i dette rommet."
 
@@ -1007,12 +727,7 @@
 msgid "Invite"
 msgstr "Invitér"
 
-<<<<<<< HEAD
 #: dist/converse-no-dependencies.js:22261
-#, fuzzy
-=======
-#: dist/converse-no-dependencies.js:19987
->>>>>>> 8d4bdd6d
 msgid "Features"
 msgstr "Funksjoner"
 
@@ -1044,12 +759,7 @@
 msgid "Open"
 msgstr "Åpne"
 
-<<<<<<< HEAD
 #: dist/converse-no-dependencies.js:22268
-#, fuzzy
-=======
-#: dist/converse-no-dependencies.js:19994
->>>>>>> 8d4bdd6d
 msgid "Password protected"
 msgstr "Passordbeskyttet"
 
@@ -1067,12 +777,7 @@
 msgid "Semi-anonymous"
 msgstr "Semi-anonymt"
 
-<<<<<<< HEAD
 #: dist/converse-no-dependencies.js:22272
-#, fuzzy
-=======
-#: dist/converse-no-dependencies.js:19998
->>>>>>> 8d4bdd6d
 msgid "Temporary"
 msgstr "Midlertidig"
 
@@ -1085,12 +790,7 @@
 msgid "Unsecured"
 msgstr "Usikret"
 
-<<<<<<< HEAD
 #: dist/converse-no-dependencies.js:22275
-#, fuzzy
-=======
-#: dist/converse-no-dependencies.js:20001
->>>>>>> 8d4bdd6d
 msgid "This room is not publicly searchable"
 msgstr "Dette rommet er ikke offentlig søkbart"
 
@@ -1098,21 +798,11 @@
 msgid "Messages are archived on the server"
 msgstr "Meldinger arkiveres på tjeneren"
 
-<<<<<<< HEAD
 #: dist/converse-no-dependencies.js:22277
-#, fuzzy
-=======
-#: dist/converse-no-dependencies.js:20003
->>>>>>> 8d4bdd6d
 msgid "This room is restricted to members only"
 msgstr "Dette rommet er forbeholdt medlemmer"
 
-<<<<<<< HEAD
 #: dist/converse-no-dependencies.js:22278
-#, fuzzy
-=======
-#: dist/converse-no-dependencies.js:20004
->>>>>>> 8d4bdd6d
 msgid "This room is being moderated"
 msgstr "Dette rommet modereres"
 
@@ -1120,21 +810,11 @@
 msgid "All other room occupants can see your XMPP username"
 msgstr "Alle andre romdeltagere kan se ditt XMPP-brukernavn"
 
-<<<<<<< HEAD
 #: dist/converse-no-dependencies.js:22280
-#, fuzzy
-=======
-#: dist/converse-no-dependencies.js:20006
->>>>>>> 8d4bdd6d
 msgid "Anyone can join this room"
 msgstr "Alle kan ta del i dette rommet"
 
-<<<<<<< HEAD
 #: dist/converse-no-dependencies.js:22281
-#, fuzzy
-=======
-#: dist/converse-no-dependencies.js:20007
->>>>>>> 8d4bdd6d
 msgid "This room requires a password before entry"
 msgstr "Dette rommet krever et passord før man kan ta del i det"
 
@@ -1142,12 +822,7 @@
 msgid "This room persists even if it's unoccupied"
 msgstr "Dette rommet vedvarer selv når det ikke er bemannet"
 
-<<<<<<< HEAD
 #: dist/converse-no-dependencies.js:22283
-#, fuzzy
-=======
-#: dist/converse-no-dependencies.js:20009
->>>>>>> 8d4bdd6d
 msgid "This room is publicly searchable"
 msgstr "Dette rommet er offentlig søkbart"
 
@@ -1159,21 +834,11 @@
 msgid "This room will disappear once the last person leaves"
 msgstr "Dette rommet vil forsvinne når siste person drar"
 
-<<<<<<< HEAD
 #: dist/converse-no-dependencies.js:22286
-#, fuzzy
-=======
-#: dist/converse-no-dependencies.js:20012
->>>>>>> 8d4bdd6d
 msgid "This room is not being moderated"
 msgstr "Dette rommet er ikke moderert"
 
-<<<<<<< HEAD
 #: dist/converse-no-dependencies.js:22287
-#, fuzzy
-=======
-#: dist/converse-no-dependencies.js:20013
->>>>>>> 8d4bdd6d
 msgid "This room does not require a password upon entry"
 msgstr "Dette rommet krever ikke et passord ved innlogging"
 
@@ -1201,12 +866,7 @@
 msgid "Server"
 msgstr "Server"
 
-<<<<<<< HEAD
 #: dist/converse-no-dependencies.js:22515
-#, fuzzy
-=======
-#: dist/converse-no-dependencies.js:20222
->>>>>>> 8d4bdd6d
 msgid "Join Room"
 msgstr "Ta del i rom"
 
@@ -1311,13 +971,8 @@
 msgid "What should your nickname for this room be?"
 msgstr "Hva lags kallenavn ønsker du for dette rommet?"
 
-<<<<<<< HEAD
 #: dist/converse-no-dependencies.js:23365
-#, fuzzy, javascript-format
-=======
-#: dist/converse-no-dependencies.js:20913
-#, javascript-format
->>>>>>> 8d4bdd6d
+#, javascript-format
 msgid "Are you sure you want to remove the bookmark \"%1$s\"?"
 msgstr "Er du sikker på at du ønsker å fjerne bokmerket \"%1$s\"?"
 
@@ -1325,12 +980,7 @@
 msgid "Sorry, something went wrong while trying to save your bookmark."
 msgstr "Noe gikk galt under lagring av ditt bokmerke."
 
-<<<<<<< HEAD
 #: dist/converse-no-dependencies.js:23564
-#, fuzzy
-=======
-#: dist/converse-no-dependencies.js:21073
->>>>>>> 8d4bdd6d
 msgid "Click to toggle the bookmarks list"
 msgstr "Klikk for å veksle visning av bokmerkelisten"
 
@@ -1338,14 +988,8 @@
 msgid "Bookmarks"
 msgstr "Bokmerker"
 
-<<<<<<< HEAD
 #: dist/converse-no-dependencies.js:23610
 #: dist/converse-no-dependencies.js:23914
-#, fuzzy
-=======
-#: dist/converse-no-dependencies.js:21111
-#: dist/converse-no-dependencies.js:21406
->>>>>>> 8d4bdd6d
 msgid "Leave this room"
 msgstr "Forlat dette rommet"
 
@@ -1353,23 +997,12 @@
 msgid "Remove this bookmark"
 msgstr "Fjern dette bokmerket"
 
-<<<<<<< HEAD
 #: dist/converse-no-dependencies.js:23612
 #: dist/converse-no-dependencies.js:23915
-#, fuzzy
-=======
-#: dist/converse-no-dependencies.js:21113
-#: dist/converse-no-dependencies.js:21407
->>>>>>> 8d4bdd6d
 msgid "Unbookmark this room"
 msgstr "Fjern bokmerkning av dette rommet"
 
-<<<<<<< HEAD
 #: dist/converse-no-dependencies.js:23856
-#, fuzzy
-=======
-#: dist/converse-no-dependencies.js:21357
->>>>>>> 8d4bdd6d
 msgid "Click to toggle the rooms list"
 msgstr "Klikk for å veksle visning av romlisten"
 
@@ -1378,30 +1011,25 @@
 msgid "Open Rooms"
 msgstr "Åpne rom"
 
-<<<<<<< HEAD
 #: dist/converse-no-dependencies.js:23890
-#, fuzzy, javascript-format
-=======
-#: dist/converse-no-dependencies.js:21385
-#, javascript-format
->>>>>>> 8d4bdd6d
+#, javascript-format
 msgid "Are you sure you want to leave the room \"%1$s\"?"
 msgstr "Er du sikker på at ønsker å forlate rommet \"%1$s\"?"
 
-#: dist/converse-no-dependencies.js:24614
+#: dist/converse-no-dependencies.js:24609
 msgid "Re-establishing encrypted session"
 msgstr "Gjenopptar kryptert økt"
 
 #. We need to generate a new key and instance tag
-#: dist/converse-no-dependencies.js:24625
+#: dist/converse-no-dependencies.js:24620
 msgid "Generating private key."
 msgstr "Genererer privat nøkkel."
 
-#: dist/converse-no-dependencies.js:24625
+#: dist/converse-no-dependencies.js:24620
 msgid "Your browser might become unresponsive."
 msgstr "Nettleseren din kan slutte å svare."
 
-#: dist/converse-no-dependencies.js:24668
+#: dist/converse-no-dependencies.js:24663
 #, javascript-format
 msgid ""
 "Authentication request from %1$s\n"
@@ -1418,19 +1046,19 @@
 "\n"
 "%2$s"
 
-#: dist/converse-no-dependencies.js:24677
+#: dist/converse-no-dependencies.js:24672
 msgid "Could not verify this user's identify."
 msgstr "Kunne ikke bekrefte denne brukerens identitet."
 
-#: dist/converse-no-dependencies.js:24731
+#: dist/converse-no-dependencies.js:24726
 msgid "Exchanging private key with contact."
 msgstr "Utveksler private nøkler med kontakt."
 
-#: dist/converse-no-dependencies.js:24834
+#: dist/converse-no-dependencies.js:24829
 msgid "Your messages are not encrypted anymore"
 msgstr "Dine meldinger er ikke kryptert lenger"
 
-#: dist/converse-no-dependencies.js:24836
+#: dist/converse-no-dependencies.js:24831
 msgid ""
 "Your messages are now encrypted but your contact's identity has not been "
 "verified."
@@ -1438,28 +1066,28 @@
 "Dine meldinger er nå krypterte, men identiteten til din kontakt har ikke "
 "blitt verifisert."
 
-#: dist/converse-no-dependencies.js:24838
+#: dist/converse-no-dependencies.js:24833
 msgid "Your contact's identify has been verified."
 msgstr "Din kontakts identitet har blitt verifisert."
 
-#: dist/converse-no-dependencies.js:24840
+#: dist/converse-no-dependencies.js:24835
 msgid "Your contact has ended encryption on their end, you should do the same."
 msgstr ""
 "Din kontakt har avsluttet kryptering i sin ende, dette burde du også gjøre."
 
-#: dist/converse-no-dependencies.js:24850
+#: dist/converse-no-dependencies.js:24845
 msgid "Your message could not be sent"
 msgstr "Beskjeden din kunne ikke sendes"
 
-#: dist/converse-no-dependencies.js:24852
+#: dist/converse-no-dependencies.js:24847
 msgid "We received an unencrypted message"
 msgstr "Vi mottok en ukryptert beskjed"
 
-#: dist/converse-no-dependencies.js:24854
+#: dist/converse-no-dependencies.js:24849
 msgid "We received an unreadable encrypted message"
 msgstr "Vi mottok en uleselig melding"
 
-#: dist/converse-no-dependencies.js:24882
+#: dist/converse-no-dependencies.js:24877
 #, javascript-format
 msgid ""
 "Here are the fingerprints, please confirm them with %1$s, outside of this "
@@ -1482,7 +1110,7 @@
 "Om du har bekreftet at avtrykkene matcher, klikk OK. I motsatt fall, trykk "
 "Avbryt."
 
-#: dist/converse-no-dependencies.js:24894
+#: dist/converse-no-dependencies.js:24889
 msgid ""
 "You will be prompted to provide a security question and then an answer to "
 "that question.\n"
@@ -1497,59 +1125,59 @@
 "nøyaktig samme svaret (det er forskjell på små og store bokstaver), vil "
 "identiteten verifiseres."
 
-#: dist/converse-no-dependencies.js:24895
+#: dist/converse-no-dependencies.js:24890
 msgid "What is your security question?"
 msgstr "Hva er ditt Sikkerhetsspørsmål?"
 
-#: dist/converse-no-dependencies.js:24898
+#: dist/converse-no-dependencies.js:24893
 msgid "What is the answer to the security question?"
 msgstr "Hva er svaret på ditt Sikkerhetsspørsmål?"
 
-#: dist/converse-no-dependencies.js:24902
+#: dist/converse-no-dependencies.js:24897
 msgid "Invalid authentication scheme provided"
 msgstr "Du har tilbudt en ugyldig identitetsbekreftelsesmåte"
 
-#: dist/converse-no-dependencies.js:24919
+#: dist/converse-no-dependencies.js:24914
 msgid "Your messages are not encrypted. Click here to enable OTR encryption."
 msgstr ""
 "Dine meldinger er ikke krypterte. Klikk her for å aktivere OTR-kryptering."
 
-#: dist/converse-no-dependencies.js:24921
+#: dist/converse-no-dependencies.js:24916
 msgid "Your messages are encrypted, but your contact has not been verified."
 msgstr ""
 "Dine meldinger er krypterte, men din kontakt har ikke blitt verifisert."
 
-#: dist/converse-no-dependencies.js:24923
+#: dist/converse-no-dependencies.js:24918
 msgid "Your messages are encrypted and your contact verified."
 msgstr "Dine meldinger er krypterte og din kontakt er verifisert."
 
-#: dist/converse-no-dependencies.js:24925
+#: dist/converse-no-dependencies.js:24920
 msgid ""
 "Your contact has closed their end of the private session, you should do the "
 "same"
 msgstr "Din kontakt har avsluttet økta i sin ende, dette burde du også gjøre"
 
-#: dist/converse-no-dependencies.js:24944
+#: dist/converse-no-dependencies.js:24939
 msgid "End encrypted conversation"
 msgstr "Avslutt kryptert økt"
 
-#: dist/converse-no-dependencies.js:24945
+#: dist/converse-no-dependencies.js:24940
 msgid "Refresh encrypted conversation"
 msgstr "Last inn kryptert samtale på nytt"
 
-#: dist/converse-no-dependencies.js:24946
+#: dist/converse-no-dependencies.js:24941
 msgid "Start encrypted conversation"
 msgstr "Start en kryptert samtale"
 
-#: dist/converse-no-dependencies.js:24947
+#: dist/converse-no-dependencies.js:24942
 msgid "Verify with fingerprints"
 msgstr "Verifiser med Avtrykk"
 
-#: dist/converse-no-dependencies.js:24948
+#: dist/converse-no-dependencies.js:24943
 msgid "Verify with SMP"
 msgstr "Verifiser med SMP"
 
-#: dist/converse-no-dependencies.js:24949
+#: dist/converse-no-dependencies.js:24944
 msgid "What's this?"
 msgstr "Hva er dette?"
 
@@ -1559,88 +1187,83 @@
 #. has been initialized and with it the i18n machinery. That's why
 #. we do it here in the "initialize" method and not at the top of
 #. the module.
-#: dist/converse-no-dependencies.js:24981
+#: dist/converse-no-dependencies.js:24976
 msgid "unencrypted"
 msgstr "ukryptertß"
 
-#: dist/converse-no-dependencies.js:24982
+#: dist/converse-no-dependencies.js:24977
 msgid "unverified"
 msgstr "uverifisert"
 
-#: dist/converse-no-dependencies.js:24983
+#: dist/converse-no-dependencies.js:24978
 msgid "verified"
 msgstr "verifisert"
 
-#: dist/converse-no-dependencies.js:24984
+#: dist/converse-no-dependencies.js:24979
 msgid "finished"
 msgstr "ferdig"
 
-#: dist/converse-no-dependencies.js:24997
+#: dist/converse-no-dependencies.js:24992
 msgid "Don't have a chat account?"
 msgstr "Har du ikke en sludrekonto?"
 
-#: dist/converse-no-dependencies.js:24999
+#: dist/converse-no-dependencies.js:24994
 msgid "Create an account"
 msgstr "Opprett en konto"
 
-<<<<<<< HEAD
-#: dist/converse-no-dependencies.js:25009
-#, fuzzy
-=======
-#: dist/converse-no-dependencies.js:22564
->>>>>>> 8d4bdd6d
+#: dist/converse-no-dependencies.js:25004
 msgid "Create your account"
 msgstr "Opprett kontoen din"
 
-#: dist/converse-no-dependencies.js:25011
+#: dist/converse-no-dependencies.js:25006
 msgid "Please enter the XMPP provider to register with:"
 msgstr "Skriv inn XMPP-tilbyderen å registrere med:"
 
-#: dist/converse-no-dependencies.js:25033
+#: dist/converse-no-dependencies.js:25028
 msgid "Already have a chat account?"
 msgstr "Har du allerede en sludrekonto?"
 
-#: dist/converse-no-dependencies.js:25035
+#: dist/converse-no-dependencies.js:25030
 msgid "Log in here"
 msgstr "Logg inn her"
 
-#: dist/converse-no-dependencies.js:25045
+#: dist/converse-no-dependencies.js:25040
 msgid "Account Registration:"
 msgstr "Kontoregistrering:"
 
-#: dist/converse-no-dependencies.js:25053
+#: dist/converse-no-dependencies.js:25048
 msgid "Register"
 msgstr "Registrér deg"
 
-#: dist/converse-no-dependencies.js:25057
+#: dist/converse-no-dependencies.js:25052
 msgid "Choose a different provider"
 msgstr "Velg en annen tilbyder"
 
-#: dist/converse-no-dependencies.js:25069
+#: dist/converse-no-dependencies.js:25064
 msgid "Hold tight, we're fetching the registration form…"
 msgstr "Hold an, henter registreringsskjemaet…"
 
-#: dist/converse-no-dependencies.js:25201
+#: dist/converse-no-dependencies.js:25196
 msgid " e.g. conversejs.org"
 msgstr " f.eks. conversejs.org"
 
-#: dist/converse-no-dependencies.js:25238
+#: dist/converse-no-dependencies.js:25233
 msgid "Fetch registration form"
 msgstr "Hent registreringsskjema"
 
-#: dist/converse-no-dependencies.js:25239
+#: dist/converse-no-dependencies.js:25234
 msgid "Tip: A list of public XMPP providers is available"
 msgstr "Tips: En liste med offentlige XMPP-tilbydere er tilgjengelig"
 
-#: dist/converse-no-dependencies.js:25240
+#: dist/converse-no-dependencies.js:25235
 msgid "here"
 msgstr "her"
 
-#: dist/converse-no-dependencies.js:25288
+#: dist/converse-no-dependencies.js:25283
 msgid "Sorry, we're unable to connect to your chosen provider."
 msgstr "Kunne ikke koble til din valgte tilbyder."
 
-#: dist/converse-no-dependencies.js:25304
+#: dist/converse-no-dependencies.js:25299
 msgid ""
 "Sorry, the given provider does not support in band account registration. "
 "Please try with a different provider."
@@ -1648,7 +1271,7 @@
 "Beklager, den valgte tilbyderen støtter ikke kontoregistrering i "
 "utvekslingsnettet. Prøv igjen med en annen tilbyder."
 
-#: dist/converse-no-dependencies.js:25328
+#: dist/converse-no-dependencies.js:25323
 #, fuzzy, javascript-format
 msgid ""
 "Something went wrong while establishing a connection with \"%1$s\". Are you "
@@ -1657,20 +1280,15 @@
 "Noe gikk galt under etablering av forbindelse med \"%1$s\". Er du sikker på "
 "at denne eksisterer?"
 
-#: dist/converse-no-dependencies.js:25491
+#: dist/converse-no-dependencies.js:25486
 msgid "Now logging you in"
 msgstr "Logger deg inn"
 
-#: dist/converse-no-dependencies.js:25495
+#: dist/converse-no-dependencies.js:25490
 msgid "Registered successfully"
 msgstr "Registrering var vellykket"
 
-<<<<<<< HEAD
-#: dist/converse-no-dependencies.js:25604
-#, fuzzy
-=======
-#: dist/converse-no-dependencies.js:23132
->>>>>>> 8d4bdd6d
+#: dist/converse-no-dependencies.js:25599
 msgid ""
 "The provider rejected your registration attempt. Please check the values you "
 "entered for correctness."
@@ -1678,155 +1296,51 @@
 "Tilbyderen avviste ditt registreringsforsøk. Sjekk verdiene du skrev inn."
 
 #. workaround for Prosody which doesn't give type "headline"
-#: dist/converse-no-dependencies.js:26046
-#: dist/converse-no-dependencies.js:26052
+#: dist/converse-no-dependencies.js:26041
+#: dist/converse-no-dependencies.js:26047
 #, fuzzy, javascript-format
 msgid "Notification from %1$s"
 msgstr "XXX: Hack for Prosody som ikke gir typen \"overskrift\""
 
-#: dist/converse-no-dependencies.js:26054
-#: dist/converse-no-dependencies.js:26065
-#: dist/converse-no-dependencies.js:26068
+#: dist/converse-no-dependencies.js:26049
+#: dist/converse-no-dependencies.js:26060
+#: dist/converse-no-dependencies.js:26063
 #, javascript-format
 msgid "%1$s says"
 msgstr "%1$s sier"
 
-<<<<<<< HEAD
-#: dist/converse-no-dependencies.js:26102
-#, fuzzy
-=======
-#: dist/converse-no-dependencies.js:23567
->>>>>>> 8d4bdd6d
+#: dist/converse-no-dependencies.js:26097
 msgid "has come online"
 msgstr "har logget på"
 
-#: dist/converse-no-dependencies.js:26119
+#: dist/converse-no-dependencies.js:26114
 msgid "wants to be your contact"
 msgstr "ønsker å bli kontaktfestet"
 
-#: dist/converse-no-dependencies.js:26444
-#: dist/converse-no-dependencies.js:26809
+#: dist/converse-no-dependencies.js:26439
+#: dist/converse-no-dependencies.js:26804
 msgid "Minimize this chat box"
 msgstr "Minimer dette sludrevinduet"
 
-#: dist/converse-no-dependencies.js:26586
+#: dist/converse-no-dependencies.js:26581
 msgid "Click to restore this chat"
 msgstr "Klikk for å gjenopprette denne samtalen"
 
-#: dist/converse-no-dependencies.js:26785
+#: dist/converse-no-dependencies.js:26780
 msgid "Minimized"
 msgstr "Minimert"
 
-<<<<<<< HEAD
-#, fuzzy
+#~ msgid "Please enter your password"
+#~ msgstr "Skriv inn passordet ditt"
+
+#~ msgid "Your nickname has been automatically set to: %1$s"
+#~ msgstr "Ditt kallenavn har blitt automatisk endret til: %1$s"
+
+#~ msgid "Your nickname has been changed to: %1$s"
+#~ msgstr "Ditt kallenavn har blitt endret til: %1$s"
+
 #~ msgid "The reason given is: \"%1$s \""
-#~ msgstr "Årsaken som er oppgitt er: \""
-
-#, fuzzy
+#~ msgstr "Oppgitt årsak: \"%1$s\""
+
 #~ msgid "Close this box"
-#~ msgstr "Klikk for å gjenopprette denne samtalen"
-=======
-#: dist/converse-no-dependencies.js:24691
-msgid "Close this box"
-msgstr "Lukk denne boksen"
->>>>>>> 8d4bdd6d
-
-#, fuzzy
-#~ msgid "Account Registration"
-#~ msgstr "Hent registreringsskjema"
-
-#~ msgid "XMPP Username:"
-#~ msgstr "XMPP Brukernavn:"
-
-#~ msgid "Log In"
-#~ msgstr "Logg inn"
-
-#~ msgid "user@server"
-#~ msgstr "bruker@tjener"
-
-#~ msgid "Sign in"
-#~ msgstr "Innlogging"
-
-#~ msgid "Your XMPP provider's domain name:"
-#~ msgstr "Din XMPP-tilbyders domenenavn:"
-
-#~ msgid "Requesting a registration form from the XMPP server"
-#~ msgstr "Spør etter registreringsskjema fra XMPP-tjeneren"
-
-#~ msgid "Retry"
-#~ msgstr "Prøv igjen"
-
-#~ msgid "Reconnecting"
-#~ msgstr "Kobler til igjen"
-
-#, fuzzy
-#~ msgid "Connection error"
-#~ msgstr "Kobler til"
-
-#~ msgid "Connecting"
-#~ msgstr "Kobler til"
-
-#~ msgid "Authenticating"
-#~ msgstr "Godkjenner"
-
-#~ msgid "Authentication Failed"
-#~ msgstr "Godkjenning mislyktes"
-
-#, fuzzy
-#~ msgid "Connection failed"
-#~ msgstr "Kobler til"
-
-#, fuzzy
-#~ msgid "An error occurred while connecting to the chat server: "
-#~ msgstr "En feil skjedde under lagring av skjemaet."
-
-#~ msgid "The reason given is: \""
-#~ msgstr "Årsaken som er oppgitt er: \""
-
-#, fuzzy
-#~ msgid "Click to mention "
-#~ msgstr "Klikk for å åpne dette rommet"
-
-#, fuzzy
-#~ msgid "Server:"
-#~ msgstr "Server"
-
-#~ msgid "Return"
-#~ msgstr "Tilbake"
-
-#, fuzzy
-#~ msgid "The reason given is: <em>\"%1$s\"</em>."
-#~ msgstr "Årsaken som er oppgitt er: \""
-
-#, fuzzy
-#~ msgid "Authentication failed."
-#~ msgstr "Godkjenning mislyktes"
-
-#, fuzzy
-#~ msgid "Minimize this box"
-#~ msgstr "Minimert"
-
-#~ msgid "An error occurred while trying to save the form."
-#~ msgstr "En feil skjedde under lagring av skjemaet."
-
-#~ msgid "Error"
-#~ msgstr "Feil"
-
-#~ msgid "Your nickname is already taken"
-#~ msgstr "Kallenavnet er allerede tatt"
-
-#~ msgid "Type to filter"
-#~ msgstr "Skriv til filter"
-
-#, fuzzy
-#~ msgid "View more information on this person"
-#~ msgstr "Vis mer informasjon om dette rommet"
-
-#~ msgid "Contact username"
-#~ msgstr "Brukernavnet til Kontakt"
-
-#~ msgid "Online Contacts"
-#~ msgstr "Påloggede Kontakter"
-
-#~ msgid "This user has requested an encrypted session."
-#~ msgstr "Denne brukeren har ønsket en kryptert økt"+#~ msgstr "Lukk denne boksen"