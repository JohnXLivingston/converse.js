/*!
 * Converse.js (Web-based XMPP instant messaging client)
 * http://conversejs.org
 *
 * Copyright (c) 2012, Jan-Carel Brand <jc@opkode.com>
 * Dual licensed under the MIT and GPL Licenses
 */

// AMD/global registrations
(function (root, factory) {
    if (console===undefined || console.log===undefined) {
        console = { log: function () {}, error: function () {} };
    }
    if (typeof define === 'function' && define.amd) {
        define("converse", [
            "otr",
            "crypto.aes",
            "locales",
            "backbone.localStorage",
            "jquery.tinysort",
            "strophe",
            "strophe.muc",
            "strophe.roster",
            "strophe.vcard",
            "strophe.disco"
            ], function(otr, crypto) {
                // Use Mustache style syntax for variable interpolation
                _.templateSettings = {
                    evaluate : /\{\[([\s\S]+?)\]\}/g,
                    interpolate : /\{\{([\s\S]+?)\}\}/g
                };
                return factory(jQuery, _, crypto, otr, console);
            }
        );
    } else {
        // Browser globals
        _.templateSettings = {
            evaluate : /\{\[([\s\S]+?)\]\}/g,
            interpolate : /\{\{([\s\S]+?)\}\}/g
        };
        root.converse = factory(jQuery, _, crypto, otr, console || {log: function(){}});
    }
}(this, function ($, _, crypto, otr, console) {
    var converse = {};
    converse.initialize = function (settings, callback) {
        var converse = this;
<<<<<<< HEAD

        // Constants
        var UNENCRYPTED = 0;
        var UNVERIFIED= 1;
        var VERIFIED= 2;
        var FINISHED = 3;
        var KEY = {
            ENTER: 13
        };

=======
>>>>>>> 7f371b88
        // Default values
        this.allow_contact_requests = true;
        this.allow_muc = true;
        this.allow_otr = true;
        this.animate = true;
        this.auto_list_rooms = false;
        this.auto_subscribe = false;
        this.bosh_service_url = undefined; // The BOSH connection manager URL.
        this.debug = false;
        this.hide_muc_server = false;
        this.i18n = locales.en;
        this.prebind = false;
        this.show_controlbox_by_default = false;
<<<<<<< HEAD
        this.show_toolbar = true;
=======
>>>>>>> 7f371b88
        this.testing = false; // Exposes sensitive data for testing. Never set to true in production systems!
        this.xhr_custom_status = false;
        this.xhr_user_search = false;

        this.callback = callback || function () {};

        // Allow only the whitelisted settings attributes to be overwritten,
        // nothing else.
        whitelist = [
            'allow_contact_requests',
            'allow_muc',
<<<<<<< HEAD
            'allow_otr',
=======
>>>>>>> 7f371b88
            'animate',
            'auto_list_rooms',
            'auto_subscribe',
            'bosh_service_url',
            'connection',
            'debug',
            'fullname',
            'hide_muc_server',
            'i18n',
            'jid',
            'prebind',
            'rid',
            'show_controlbox_by_default',
            'show_toolbar',
            'sid',
            'testing',
            'xhr_custom_status',
            'xhr_user_search'
        ];
        _.extend(this, _.pick(settings, whitelist));

        var __ = $.proxy(function (str) {
            // Translation factory 
            if (this.i18n === undefined) {
                this.i18n = locales.en;
            }
            var t = this.i18n.translate(str);
            if (arguments.length>1) {
                return t.fetch.apply(t, [].slice.call(arguments,1));
            } else {
                return t.fetch();
            }
        }, this);

        var ___ = function (str) {
            /* XXX: This is part of a hack to get gettext to scan strings to be
             * translated. Strings we cannot send to the function above because
             * they require variable interpolation and we don't yet have the
             * variables at scan time.
             *
             * See actionInfoMessages
             */
            return str;
        };
        var OTR_CLASS_MAPPING = {};
        OTR_CLASS_MAPPING[UNENCRYPTED] = 'unencrypted';
        OTR_CLASS_MAPPING[UNVERIFIED] = 'unverified';
        OTR_CLASS_MAPPING[VERIFIED] = 'verified';
        OTR_CLASS_MAPPING[FINISHED] = 'finished';

        var OTR_TRANSLATED_MAPPING  = {};
        OTR_TRANSLATED_MAPPING[UNENCRYPTED] = __('unencrypted');
        OTR_TRANSLATED_MAPPING[UNVERIFIED] = __('unverified');
        OTR_TRANSLATED_MAPPING[VERIFIED] = __('verified');
        OTR_TRANSLATED_MAPPING[FINISHED] = __('finished');

        this.msg_counter = 0;
        this.autoLink = function (text) {
            // Convert URLs into hyperlinks
            var re = /((http|https|ftp):\/\/[\w?=&.\/\-;#~%\-]+(?![\w\s?&.\/;#~%"=\-]*>))/g;
            return text.replace(re, '<a target="_blank" href="$1">$1</a>');
        };

        this.giveFeedback = function (message, klass) {
            $('.conn-feedback').text(message);
            $('.conn-feedback').attr('class', 'conn-feedback');
            if (klass) {
                $('.conn-feedback').addClass(klass);
            }
        };

        this.log = function (txt, level) {
            if (this.debug) {
                if (level == 'error') {
                    console.log('ERROR: '+txt);
                } else {
                    console.log(txt);
                }
            }
        };

        this.onConnect = function (status) {
            if (status === Strophe.Status.CONNECTED) {
                converse.log('Connected');
                converse.onConnected();
            } else if (status === Strophe.Status.DISCONNECTED) {
                //if ($button) { $button.show().siblings('span').remove(); }
                converse.giveFeedback(__('Disconnected'), 'error');
                //converse.connection.connect(connection.jid, connection.pass, converse.onConnect);
            } else if (status === Strophe.Status.Error) {
                if ($button) { $button.show().siblings('span').remove(); }
                converse.giveFeedback(__('Error'), 'error');
            } else if (status === Strophe.Status.CONNECTING) {
                converse.giveFeedback(__('Connecting'));
            } else if (status === Strophe.Status.CONNFAIL) {
                converse.chatboxesview.views.controlbox.trigger('connection-fail');
                converse.giveFeedback(__('Connection Failed'), 'error');
            } else if (status === Strophe.Status.AUTHENTICATING) {
                converse.giveFeedback(__('Authenticating'));
            } else if (status === Strophe.Status.AUTHFAIL) {
                converse.chatboxesview.views.controlbox.trigger('auth-fail');
                converse.giveFeedback(__('Authentication Failed'), 'error');
            } else if (status === Strophe.Status.DISCONNECTING) {
                converse.giveFeedback(__('Disconnecting'), 'error');
                converse.connection.connect(connection.jid, connection.pass, converse.onConnect);
            } else if (status === Strophe.Status.ATTACHED) {
                converse.log('Attached');
                converse.onConnected();
            }
        };

        this.toISOString = function (date) {
            var pad;
            if (typeof date.toISOString !== 'undefined') {
                return date.toISOString();
            } else {
                // IE <= 8 Doesn't have toISOStringMethod
                pad = function (num) {
                    return (num < 10) ? '0' + num : '' + num;
                };
                return date.getUTCFullYear() + '-' +
                    pad(date.getUTCMonth() + 1) + '-' +
                    pad(date.getUTCDate()) + 'T' +
                    pad(date.getUTCHours()) + ':' +
                    pad(date.getUTCMinutes()) + ':' +
                    pad(date.getUTCSeconds()) + '.000Z';
            }
        };

        this.parseISO8601 = function (datestr) {
            /* Parses string formatted as 2013-02-14T11:27:08.268Z to a Date obj.
            */
            var numericKeys = [1, 4, 5, 6, 7, 10, 11],
                struct = /^\s*(\d{4})-(\d{2})-(\d{2})T(\d{2}):(\d{2}):(\d{2}\.?\d*)Z\s*$/.exec(datestr),
                minutesOffset = 0,
                i, k;

            for (i = 0; (k = numericKeys[i]); ++i) {
                struct[k] = +struct[k] || 0;
            }
            // allow undefined days and months
            struct[2] = (+struct[2] || 1) - 1;
            struct[3] = +struct[3] || 1;
            if (struct[8] !== 'Z' && struct[9] !== undefined) {
                minutesOffset = struct[10] * 60 + struct[11];

                if (struct[9] === '+') {
                    minutesOffset = 0 - minutesOffset;
                }
            }
            return new Date(Date.UTC(struct[1], struct[2], struct[3], struct[4], struct[5] + minutesOffset, struct[6], struct[7]));
        };

        this.updateMsgCounter = function () {
            if (this.msg_counter > 0) {
                if (document.title.search(/^Messages \(\d+\) /) == -1) {
                    document.title = "Messages (" + this.msg_counter + ") " + document.title;
                } else {
                    document.title = document.title.replace(/^Messages \(\d+\) /, "Messages (" + this.msg_counter + ") ");
                }
                window.blur();
                window.focus();
            } else if (document.title.search(/^Messages \(\d+\) /) != -1) {
                document.title = document.title.replace(/^Messages \(\d+\) /, "");
            }
        };

        this.incrementMsgCounter = function () {
            this.msg_counter += 1;
            this.updateMsgCounter();
        };

        this.clearMsgCounter = function () {
            this.msg_counter = 0;
            this.updateMsgCounter();
        };

        this.collections = {
            /* FIXME: XEP-0136 specifies 'urn:xmpp:archive' but the mod_archive_odbc
            *  add-on for ejabberd wants the URL below. This might break for other
            *  Jabber servers.
            */
            'URI': 'http://www.xmpp.org/extensions/xep-0136.html#ns'
        };

        this.collections.getLastCollection = function (jid, callback) {
            var bare_jid = Strophe.getBareJidFromJid(jid),
                iq = $iq({'type':'get'})
                        .c('list', {'xmlns': this.URI,
                                    'with': bare_jid
                                    })
                        .c('set', {'xmlns': 'http://jabber.org/protocol/rsm'})
                        .c('before').up()
                        .c('max')
                        .t('1');

            converse.connection.sendIQ(iq,
                callback,
                function () {
                    converse.log('Error while retrieving collections');
                });
        };

        this.collections.getLastMessages = function (jid, callback) {
            var that = this;
            this.getLastCollection(jid, function (result) {
                // Retrieve the last page of a collection (max 30 elements).
                var $collection = $(result).find('chat'),
                    jid = $collection.attr('with'),
                    start = $collection.attr('start'),
                    iq = $iq({'type':'get'})
                            .c('retrieve', {'start': start,
                                        'xmlns': that.URI,
                                        'with': jid
                                        })
                            .c('set', {'xmlns': 'http://jabber.org/protocol/rsm'})
                            .c('max')
                            .t('30');
                converse.connection.sendIQ(iq, callback);
            });
        };

        this.Message = Backbone.Model.extend();

        this.Messages = Backbone.Collection.extend({
            model: converse.Message
        });

        this.ChatBox = Backbone.Model.extend({
            initialize: function () {
                if (this.get('box_id') !== 'controlbox') {
                    if (_.contains([UNVERIFIED, VERIFIED], this.get('otr_status'))) {
                        this.initiateOTR();
                    }
                    this.messages = new converse.Messages();
                    this.messages.localStorage = new Backbone.LocalStorage(
                        hex_sha1('converse.messages'+this.get('jid')+converse.bare_jid));
                    this.set({
                        'user_id' : Strophe.getNodeFromJid(this.get('jid')),
                        'box_id' : hex_sha1(this.get('jid')),
                        'otr_status': this.get('otr_status') || UNENCRYPTED 
                    });
                }
            },

            getSession: function () {
                // XXX: sessionStorage is not supported in IE < 8. Perhaps a
                // user alert is required here...
                var saved_key = window.sessionStorage[hex_sha1(this.id+'priv_key')];
                var instance_tag = window.sessionStorage[hex_sha1(this.id+'instance_tag')];
                var cipher = crypto.lib.PasswordBasedCipher;
                var pass = converse.connection.pass;
                var result, key;
                if (saved_key && instance_tag) {
                    var decrypted = cipher.decrypt(crypto.algo.AES, saved_key, pass);
                    key = otr.DSA.parsePrivate(decrypted.toString(crypto.enc.Latin1));
                    if (cipher.decrypt(crypto.algo.AES, this.get('pass_check'), pass).toString(crypto.enc.Latin1) === 'match') {
                        // Verified that the user's password is still the same
                        this.trigger('showHelpMessages', [__('Re-establishing encrypted session')]);
                        return {
                            'key': key,
                            'instance_tag': instance_tag
                        };
                    }
                } 
                // We need to generate a new key and instance tag
                result = alert(__('Your browser needs to generate a private key, which will be used in your encrypted chat session. This can take up to 30 seconds during which your browser might freeze and become unresponsive.'));
                instance_tag = otr.OTR.makeInstanceTag();
                key = new otr.DSA();
                // Encrypt the key and set in sessionStorage. Also store
                // instance tag
                window.sessionStorage[hex_sha1(this.id+'priv_key')] = 
                    cipher.encrypt(crypto.algo.AES, key.packPrivate(), pass).toString();
                window.sessionStorage[hex_sha1(this.id+'instance_tag')] = instance_tag;

                this.trigger('showHelpMessages', [__('Private key generated.')]);
                this.save({'pass_check': cipher.encrypt(crypto.algo.AES, 'match', pass).toString()});
                return {
                    'key': key,
                    'instance_tag': instance_tag
                };
            },

            updateOTRStatus: function (state) {
                switch (state) {
                    case otr.OTR.CONST.STATUS_AKE_SUCCESS:
                        if (this.otr.msgstate === otr.OTR.CONST.MSGSTATE_ENCRYPTED) {
                            this.save({'otr_status': UNVERIFIED});
                        }
                        break;
                    case otr.OTR.CONST.STATUS_END_OTR:
                        if (this.otr.msgstate === otr.OTR.CONST.MSGSTATE_FINISHED) {
                            this.save({'otr_status': FINISHED});
                        } else if (this.otr.msgstate === otr.OTR.CONST.MSGSTATE_PLAINTEXT) {
                            this.save({'otr_status': UNENCRYPTED});
                        }
                        break;
                }
            },

            onSMP: function (type, data) {
                // Event handler for SMP (Socialist's Millionaire Protocol)
                // used by OTR (off-the-record).
                switch (type) {
                    case 'question':
                        this.otr.smpSecret(prompt(__(
                            'Authentication request from %1$s\n\nYour buddy is attempting to verify your identity, by asking you the question below.\n\n%2$s',
                            [this.get('fullname'), data])));
                        break;
                    case 'trust':
                        if (this.otr.trust === true) {
                            this.save({'otr_status': VERIFIED});
                        } else {
                            this.trigger(
                                'showHelpMessages',
                                [__("Could not verify this user's identify.")],
                                'error');
                            this.save({'otr_status': UNVERIFIED});
                        }
                        break;
                    default:
                        throw new Error('Unknown type.');
                }
            },

            initiateOTR: function (query_msg) {
                // Sets up an OTR object through which we can send and receive
                // encrypted messages.
                //
                // If 'query_msg' is passed in, it means there is an alread incoming
                // query message from our buddy. Otherwise, it is us who will
                // send the query message to them.
                this.save({'otr_status': UNENCRYPTED});
                session = this.getSession();
                this.otr = new otr.OTR({
                    fragment_size: 140,
                    send_interval: 200,
                    priv: session.key,
                    instance_tag: session.instance_tag,
                    debug: this.debug
                });
                this.otr.on('status', $.proxy(this.updateOTRStatus, this));
                this.otr.on('smp', $.proxy(this.onSMP, this));

                this.otr.on('ui', $.proxy(function (msg) {
                    this.trigger('showReceivedOTRMessage', msg);
                }, this));
                this.otr.on('io', $.proxy(function (msg) {
                    this.trigger('sendMessageStanza', msg);
                }, this));
                this.otr.on('error', $.proxy(function (msg) {
                    this.trigger('showOTRError', msg);
                }, this));

                if (query_msg) {
                    this.otr.receiveMsg(query_msg);
                } else {
                    this.otr.sendQueryMsg();
                }
            },

            endOTR: function () {
                if (this.otr) {
                    this.otr.endOtr();
                }
                this.save({'otr_status': UNENCRYPTED});
            },

            createMessage: function (message) {
                var $message = $(message),
                    body = converse.autoLink($message.children('body').text()),
                    from = Strophe.getBareJidFromJid($message.attr('from')),
                    composing = $message.find('composing'),
                    delayed = $message.find('delay').length > 0,
                    fullname = (this.get('fullname')||'').split(' ')[0],
                    stamp, time, sender;

                if (!body) {
                    if (composing.length) {
                        this.messages.add({
                            fullname: fullname,
                            sender: 'them',
                            delayed: delayed,
                            time: converse.toISOString(new Date()),
                            composing: composing.length
                        });
                    }
                } else {
                    if (delayed) {
                        stamp = $message.find('delay').attr('stamp');
                        time = stamp;
                    } else {
                        time = converse.toISOString(new Date());
                    }
                    if (from == converse.bare_jid) {
                        sender = 'me';
                    } else {
                        sender = 'them';
                    }
                    this.messages.create({
                        fullname: fullname,
                        sender: sender,
                        delayed: delayed,
                        time: time,
                        message: body
                    });
                }
            },

            messageReceived: function (message) {
                var $body = $(message).children('body');
                var text = ($body.length > 0 ? converse.autoLink($body.text()) : undefined);
                if ((!text) || (!converse.allow_otr)) {
                    return this.createMessage(message);
                }
                if (_.contains([UNVERIFIED, VERIFIED], this.get('otr_status'))) {
                    this.otr.receiveMsg(text);
                } else {
                    if (text.match(/^\?OTR/)) {
                        // They want to initiate OTR
                        if (!this.otr) {
                            this.initiateOTR(text);
                        } else {
                            this.otr.receiveMsg(text);
                        }
                    } else {
                        // Normal unencrypted message.
                        this.createMessage(message);
                    }
                }
            }
        });

        this.ChatBoxView = Backbone.View.extend({
            length: 200,
            tagName: 'div',
            className: 'chatbox',

            events: {
                'click .close-chatbox-button': 'closeChat',
                'keypress textarea.chat-textarea': 'keyPressed',
                'click .toggle-otr': 'toggleOTRMenu',
                'click .start-otr': 'startOTRFromToolbar',
                'click .end-otr': 'endOTR',
                'click .auth-otr': 'authOTR'
            },

            template: _.template(
                '<div class="chat-head chat-head-chatbox">' +
                    '<a class="close-chatbox-button icon-close"></a>' +
                    '<a href="{{url}}" target="_blank" class="user">' +
                        '<div class="chat-title"> {{ fullname }} </div>' +
                    '</a>' +
                    '<p class="user-custom-message"><p/>' +
                '</div>' +
                '<div class="chat-content"></div>' +
                '<form class="sendXMPPMessage" action="" method="post">' +
                    '{[ if ('+converse.show_toolbar+') { ]}' +
                        '<ul class="chat-toolbar no-text-select"></ul>'+
                    '{[ } ]}' +
                '<textarea ' +
                    'type="text" ' +
                    'class="chat-textarea" ' +
                    'placeholder="'+__('Personal message')+'"/>'+
                '</form>'
            ),

            toolbar_template: _.template(
                '{[ if (allow_otr)  { ]}' +
                    '<li class="toggle-otr {{otr_status_class}}" title="{{otr_tooltip}}">'+
                        '<span class="chat-toolbar-text">{{otr_translated_status}}</span>'+
                        '{[ if (otr_status == "'+UNENCRYPTED+'") { ]}' +
                            '<span class="icon-unlocked"></span>'+
                        '{[ } ]}' +
                        '{[ if (otr_status == "'+UNVERIFIED+'") { ]}' +
                            '<span class="icon-lock"></span>'+
                        '{[ } ]}' +
                        '{[ if (otr_status == "'+VERIFIED+'") { ]}' +
                            '<span class="icon-lock"></span>'+
                        '{[ } ]}' +
                        '{[ if (otr_status == "'+FINISHED+'") { ]}' +
                            '<span class="icon-unlocked"></span>'+
                        '{[ } ]}' +
                        '<ul>'+
                            '{[ if (otr_status == "'+UNENCRYPTED+'") { ]}' +
                                '<li><a class="start-otr" href="#">'+__('Start encrypted conversation')+'</a></li>'+
                            '{[ } ]}' +
                            '{[ if (otr_status != "'+UNENCRYPTED+'") { ]}' +
                                '<li><a class="start-otr" href="#">'+__('Refresh encrypted conversation')+'</a></li>'+
                                '<li><a class="end-otr" href="#">'+__('End encrypted conversation')+'</a></li>'+
                                '<li><a class="auth-otr" data-scheme="smp" href="#">'+__('Verify with SMP')+'</a></li>'+
                            '{[ } ]}' +
                            '{[ if (otr_status == "'+UNVERIFIED+'") { ]}' +
                                '<li><a class="auth-otr" data-scheme="fingerprint" href="#">'+__('Verify with fingerprints')+'</a></li>'+
                            '{[ } ]}' +
                            '<li><a href="http://www.cypherpunks.ca/otr/help/3.2.0/levels.php" target="_blank">'+__("What\'s this?")+'</a></li>'+
                        '</ul>'+
                    '</li>'+
                '{[ } ]}'
            ),

            message_template: _.template(
                '<div class="chat-message {{extra_classes}}">' +
                    '<span class="chat-message-{{sender}}">{{time}} {{username}}:&nbsp;</span>' +
                    '<span class="chat-message-content">{{message}}</span>' +
                '</div>'),

            action_template: _.template(
                '<div class="chat-message {{extra_classes}}">' +
                    '<span class="chat-message-{{sender}}">{{time}} **{{username}} </span>' +
                    '<span class="chat-message-content">{{message}}</span>' +
                '</div>'),

            new_day_template: _.template(
                '<time class="chat-date" datetime="{{isodate}}">{{datestring}}</time>'
                ),

            initialize: function (){
                this.model.messages.on('add', this.onMessageAdded, this);
                this.model.on('show', this.show, this);
                this.model.on('destroy', this.hide, this);
                this.model.on('change', this.onChange, this);
                this.model.on('showOTRError', this.showOTRError, this);
                this.model.on('buddyStartsOTR', this.buddyStartsOTR, this);
                this.model.on('showHelpMessages', this.showHelpMessages, this);
                this.model.on('sendMessageStanza', this.sendMessageStanza, this);
                this.model.on('showSentOTRMessage', function (text) {
                    this.showOTRMessage(text, 'me');
                }, this);
                this.model.on('showReceivedOTRMessage', function (text) {
                    this.showOTRMessage(text, 'them');
                }, this);
                this.updateVCard();
                this.$el.appendTo(converse.chatboxesview.$el);
                this.render().show().model.messages.fetch({add: true});
                if (this.model.get('status')) {
                    this.showStatusMessage(this.model.get('status'));
                }
            },

            render: function () {
                this.$el.attr('id', this.model.get('box_id'))
                    .html(this.template(this.model.toJSON()));
                this.renderToolbar().renderAvatar();
                return this;
            },

            showStatusNotification: function (message, replace) {
                var $chat_content = this.$el.find('.chat-content');
                $chat_content.find('div.chat-event').remove().end()
                    .append($('<div class="chat-event"></div>').text(message));
                this.scrollDown();
            },

            showMessage: function ($el, msg_dict) {
                var this_date = converse.parseISO8601(msg_dict.time),
                    text = msg_dict.message,
                    match = text.match(/^\/(.*?)(?: (.*))?$/),
                    sender = msg_dict.sender,
                    template, username;

                if ((match) && (match[1] === 'me')) {
                    text = text.replace(/^\/me/, '');
                    template = this.action_template;
                    username = msg_dict.fullname;
                } else  {
                    template = this.message_template;
                    username = sender === 'me' && __('me') || msg_dict.fullname;
                }
                $el.find('div.chat-event').remove();
                $el.append(
                    template({
                        'sender': sender,
                        'time': this_date.toTimeString().substring(0,5),
                        'message': text,
                        'username': username,
                        'extra_classes': msg_dict.delayed && 'delayed' || ''
                    }));
                return this.scrollDown();
            },

            showOTRMessage:  function (text, sender) {
                /* "Off-the-record" messages are encrypted and not stored at all,
                 * so we don't have a backbone converse.Message object to work with.
                 */
                var username = sender === 'me' && sender || this.model.get('fullname');
                var $el = this.$el.find('.chat-content');
                $el.find('div.chat-event').remove();
                $el.append(
                    this.message_template({
                        'sender': sender,
                        'time': (new Date()).toTimeString().substring(0,5),
                        'message': text,
                        'username': username,
                        'extra_classes': ''
                    }));
                return this.scrollDown();
            },

            showHelpMessages: function (msgs, type) {
                var $chat_content = this.$el.find('.chat-content'), i,
                    msgs_length = msgs.length;
                for (i=0; i<msgs_length; i++) {
                    $chat_content.append($('<div class="chat-'+(type||'info')+'">'+msgs[i]+'</div>'));
                }
                return this.scrollDown();
            },

            onMessageAdded: function (message) {
                var time = message.get('time'),
                    times = this.model.messages.pluck('time'),
                    this_date = converse.parseISO8601(time),
                    $chat_content = this.$el.find('.chat-content'),
                    previous_message, idx, prev_date, isodate, text, match;

                // If this message is on a different day than the one received
                // prior, then indicate it on the chatbox.
                idx = _.indexOf(times, time)-1;
                if (idx >= 0) {
                    previous_message = this.model.messages.at(idx);
                    prev_date = converse.parseISO8601(previous_message.get('time'));
                    isodate = new Date(this_date.getTime());
                    isodate.setUTCHours(0,0,0,0);
                    isodate = converse.toISOString(isodate);
                    if (this.isDifferentDay(prev_date, this_date)) {
                        $chat_content.append(this.new_day_template({
                            isodate: isodate,
                            datestring: this_date.toString().substring(0,15)
                        }));
                    }
                }
                if (message.get('composing')) {
                    this.showStatusNotification(message.get('fullname')+' '+'is typing');
                    return;
                } else {
                    this.showMessage($chat_content, _.clone(message.attributes));
                }
                if ((message.get('sender') != 'me') && (converse.windowState == 'blur')) {
                    converse.incrementMsgCounter();
                }
                return this.scrollDown();
            },

            isDifferentDay: function (prev_date, next_date) {
                return (
                    (next_date.getDate() != prev_date.getDate()) ||
                    (next_date.getFullYear() != prev_date.getFullYear()) ||
                    (next_date.getMonth() != prev_date.getMonth()));
            },

            sendMessageStanza: function (text) {
                /*
                 * Sends the actual XML stanza to the XMPP server.
                 */
                // TODO: Look in ChatPartners to see what resources we have for the recipient.
                // if we have one resource, we sent to only that resources, if we have multiple
                // we send to the bare jid.
                var timestamp = (new Date()).getTime();
                var bare_jid = this.model.get('jid');
                var message = $msg({from: converse.connection.jid, to: bare_jid, type: 'chat', id: timestamp})
                    .c('body').t(text).up()
                    .c('active', {'xmlns': 'http://jabber.org/protocol/chatstates'});
                // Forward the message, so that other connected resources are also aware of it.
                // TODO: Forward the message only to other connected resources (inside the browser)
                var forwarded = $msg({to:converse.bare_jid, type:'chat', id:timestamp})
                                .c('forwarded', {xmlns:'urn:xmpp:forward:0'})
                                .c('delay', {xmns:'urn:xmpp:delay',stamp:timestamp}).up()
                                .cnode(message.tree());

                converse.connection.send(message);
                converse.connection.send(forwarded);
            },

            sendMessage: function (text) {
                var match = text.replace(/^\s*/, "").match(/^\/(.*)\s*$/), msgs;
                if (match) {
                    if (match[1] === "clear") {
                        this.$el.find('.chat-content').empty();
                        this.model.messages.reset().localStorage._clear();
                        return;
                    }
                    else if (match[1] === "help") {
                        msgs = [
                            '<strong>/help</strong>:'+__('Show this menu')+'',
                            '<strong>/me</strong>:'+__('Write in the third person')+'',
                            '<strong>/clear</strong>:'+__('Remove messages')+''
                            ];
                        this.showHelpMessages(msgs);
                        return;
                    } else if ((converse.allow_otr) || (match[1] === "endotr")) {
                        return this.endOTR();
                    } else if ((converse.allow_otr) || (match[1] === "otr")) {
                        return this.model.initiateOTR();
                    }
                }
                if (_.contains([UNVERIFIED, VERIFIED], this.model.get('otr_status'))) {
                    // Off-the-record encryption is active
                    this.model.otr.sendMsg(text);
                    this.model.trigger('showSentOTRMessage', text);
                } else {
                    // We only save unencrypted messages.
                    this.model.messages.create({
                        fullname: converse.xmppstatus.get('fullname')||converse.bare_jid,
                        sender: 'me',
                        time: converse.toISOString(new Date()),
                        message: text
                    });
                    this.sendMessageStanza(text);
                }
            },

            keyPressed: function (ev) {
                var $textarea = $(ev.target),
                    message, notify, composing;
                if(ev.keyCode == KEY.ENTER) {
                    ev.preventDefault();
                    message = $textarea.val();
                    $textarea.val('').focus();
                    if (message !== '') {
                        if (this.model.get('chatroom')) {
                            this.sendChatRoomMessage(message);
                        } else {
                            this.sendMessage(message);
                        }
                    }
                    this.$el.data('composing', false);
                } else if (!this.model.get('chatroom')) {
                    // composing data is only for single user chat
                    composing = this.$el.data('composing');
                    if (!composing) {
                        if (ev.keyCode != 47) {
                            // We don't send composing messages if the message
                            // starts with forward-slash.
                            notify = $msg({'to':this.model.get('jid'), 'type': 'chat'})
                                            .c('composing', {'xmlns':'http://jabber.org/protocol/chatstates'});
                            converse.connection.send(notify);
                        }
                        this.$el.data('composing', true);
                    }
                }
            },

            toggleOTRMenu: function (ev) {
                ev.stopPropagation();
                $(ev.currentTarget).children('ul').slideToggle(200, function () {
                    $(document).click(function() {
                        if ($('.toggle-otr ul').is(':visible')) {
                            $('.toggle-otr ul', this).slideUp();
                        }
                    });
                });
            },

            showOTRError: function (msg) {
                if (msg == 'Message cannot be sent at this time.') {
                    this.showHelpMessages(
                        [__('Your message could not be sent')], 'error');
                } else if (msg == 'Received an unencrypted message.') {
                    this.showHelpMessages(
                        [__('We received an unencrypted message')], 'error');
                } else if (msg == 'Received an unreadable encrypted message.') {
                    this.showHelpMessages(
                        [__('We received an unreadable encrypted message')],
                        'error');
                } else {
                    this.showHelpMessages(['Encryption error occured: '+msg], 'error');
                }
                console.log("OTR ERROR:"+msg);
            },

            buddyStartsOTR: function (ev) {
                this.showHelpMessages([__('This user has requested an encrypted session.')]);
                this.model.initiateOTR();
            },

            startOTRFromToolbar: function (ev) {
                $(ev.target).parent().parent().slideUp();
                ev.stopPropagation();
                this.model.initiateOTR();
            },

            endOTR: function (ev) {
                this.model.endOTR();
            },

            authOTR: function (ev) {
                var scheme = $(ev.target).data().scheme;
                var result, question, answer;
                if (scheme === 'fingerprint') {
                    result = confirm(__('Here are the fingerprints, please confirm them with %1$s, outside of this chat.\n\nFingerprint for you, %2$s: %3$s\n\nFingerprint for %1$s: %4$s\n\nIf you have confirmed that the fingerprints match, click OK, otherwise click Cancel.', [
                            this.model.get('fullname'),
                            converse.xmppstatus.get('fullname')||converse.bare_jid,
                            this.model.otr.priv.fingerprint(),
                            this.model.otr.their_priv_pk.fingerprint()
                        ]
                    ));
                    if (result === true) {
                        this.model.save({'otr_status': VERIFIED});
                    } else {
                        this.model.save({'otr_status': UNVERIFIED});
                    }
                } else if (scheme === 'smp') {
                    alert(__('You will be prompted to provide a security question and then an answer to that question.\n\nYour buddy will then be prompted the same question and if they type the exact same answer (case sensitive), their identity will have been verified.'));
                    question = prompt(__('What is your security question?'));
                    if (question) {
                        answer = prompt(__('What is the answer to the security question?'));
                        this.model.otr.smpSecret(answer, question);
                    }
                } else {
                    this.showHelpMessages([__('Invalid authentication scheme provided')], 'error');
                }
            },

            onChange: function (item, changed) {
                if (_.has(item.changed, 'chat_status')) {
                    var chat_status = item.get('chat_status'),
                        fullname = item.get('fullname');
                    if (this.$el.is(':visible')) {
                        if (chat_status === 'offline') {
                            this.showStatusNotification(fullname+' '+'has gone offline');
                        } else if (chat_status === 'away') {
                            this.showStatusNotification(fullname+' '+'has gone away');
                        } else if ((chat_status === 'dnd')) {
                            this.showStatusNotification(fullname+' '+'is busy');
                        } else if (chat_status === 'online') {
                            this.$el.find('div.chat-event').remove();
                        }
                    }
                } 
                if (_.has(item.changed, 'status')) {
                    this.showStatusMessage(item.get('status'));
                } 
                if (_.has(item.changed, 'image')) {
                    this.renderAvatar();
                }
                if (_.has(item.changed, 'otr_status')) {
                    this.renderToolbar().informOTRChange();
                }
                // TODO check for changed fullname as well
            },

            showStatusMessage: function (msg) {
                this.$el.find('p.user-custom-message').text(msg).attr('title', msg);
            },

            closeChat: function () {
                if (converse.connection) {
                    this.model.destroy();
                } else {
                    this.model.trigger('hide');
                }
            },

            updateVCard: function () {
                var jid = this.model.get('jid'),
                    rosteritem = converse.roster.get(jid);
                if ((rosteritem) && (!rosteritem.get('vcard_updated'))) {
                    converse.getVCard(
                        jid,
                        $.proxy(function (jid, fullname, image, image_type, url) {
                            this.model.save({
                                'fullname' : fullname || jid,
                                'url': url,
                                'image_type': image_type,
                                'image': image
                            });
                        }, this),
                        $.proxy(function (stanza) {
                            converse.log("ChatBoxView.initialize: An error occured while fetching vcard");
                        }, this)
                    );
                }
            },

            informOTRChange: function () {
                var data = this.model.toJSON();
                var msgs = [];
                if (data.otr_status == UNENCRYPTED) {
                    msgs.push(__("Your messages are not encrypted anymore"));
                } else if (data.otr_status == UNVERIFIED){
                    msgs.push(__("Your messages are now encrypted but your buddy's identity has not been verified."));
                } else if (data.otr_status == VERIFIED){
                    msgs.push(__("Your buddy's identify has been verified."));
                } else if (data.otr_status == FINISHED){
                    msgs.push(__("Your buddy has ended encryption on their end, you should do the same."));
                }
                return this.showHelpMessages(msgs);
            },

            renderToolbar: function () {
                if (converse.show_toolbar) {
                    var data = this.model.toJSON();
                    if (data.otr_status == UNENCRYPTED) {
                        data.otr_tooltip = __('Your messages are not encrypted. Click here to enable OTR encryption.');
                    } else if (data.otr_status == UNVERIFIED){
                        data.otr_tooltip = __('Your messages are encrypted, but your buddy has not been verified.');
                    } else if (data.otr_status == VERIFIED){
                        data.otr_tooltip = __('Your messages are encrypted and your buddy verified.');
                    } else if (data.otr_status == FINISHED){
                        data.otr_tooltip = __('Your buddy has closed their end of the private session, you should do the same');
                    }
                    data.allow_otr = converse.allow_otr;
                    data.otr_translated_status = OTR_TRANSLATED_MAPPING[data.otr_status];
                    data.otr_status_class = OTR_CLASS_MAPPING[data.otr_status]; 
                    this.$el.find('.chat-toolbar').html(this.toolbar_template(data));
                }
                return this;
            },

            renderAvatar: function () {
                if (!this.model.get('image')) {
                    return;
                }
                var img_src = 'data:'+this.model.get('image_type')+';base64,'+this.model.get('image'),
                    canvas = $('<canvas height="33px" width="33px" class="avatar"></canvas>'),
                    ctx = canvas.get(0).getContext('2d'),
                    img = new Image();   // Create new Image object
                img.onload = function() {
                    var ratio = img.width/img.height;
                    ctx.drawImage(img, 0,0, 35*ratio, 35);
                };
                img.src = img_src;
                this.$el.find('.chat-title').before(canvas);
                return this;
            },

            focus: function () {
                this.$el.find('.chat-textarea').focus();
                return this;
            },

            hide: function () {
                if (converse.animate) {
                    this.$el.hide('fast');
                } else {
                    this.$el.hide();
                }
            },

            show: function () {
                if (this.$el.is(':visible') && this.$el.css('opacity') == "1") {
                    return this.focus();
                }
                if (converse.animate) {
                    this.$el.css({'opacity': 0, 'display': 'inline'}).animate({opacity: '1'}, 200);
                } else {
                    this.$el.css({'opacity': 1, 'display': 'inline'});
                }
                if (converse.connection) {
                    // Without a connection, we haven't yet initialized
                    // localstorage
                    this.model.save();
                }
                return this;
            },

            scrollDown: function () {
                var $content = this.$el.find('.chat-content');
                $content.scrollTop($content[0].scrollHeight);
                return this;
            }
        });

        this.ContactsPanel = Backbone.View.extend({
            tagName: 'div',
            className: 'oc-chat-content',
            id: 'users',
            events: {
                'click a.toggle-xmpp-contact-form': 'toggleContactForm',
                'submit form.add-xmpp-contact': 'addContactFromForm',
                'submit form.search-xmpp-contact': 'searchContacts',
                'click a.subscribe-to-user': 'addContactFromList'
            },

            tab_template: _.template('<li><a class="s current" href="#users">'+__('Contacts')+'</a></li>'),
            template: _.template(
                '<form class="set-xmpp-status" action="" method="post">'+
                    '<span id="xmpp-status-holder">'+
                        '<select id="select-xmpp-status" style="display:none">'+
                            '<option value="online">'+__('Online')+'</option>'+
                            '<option value="dnd">'+__('Busy')+'</option>'+
                            '<option value="away">'+__('Away')+'</option>'+
                            '<option value="offline">'+__('Offline')+'</option>'+
                        '</select>'+
                    '</span>'+
                '</form>'
            ),

            add_contact_dropdown_template: _.template(
                '<dl class="add-converse-contact dropdown">' +
                    '<dt id="xmpp-contact-search" class="fancy-dropdown">' +
                        '<a class="toggle-xmpp-contact-form" href="#"'+
                            'title="'+__('Click to add new chat contacts')+'">'+
                        '<span class="icon-plus"></span>'+__('Add a contact')+'</a>' +
                    '</dt>' +
                    '<dd class="search-xmpp" style="display:none"><ul></ul></dd>' +
                '</dl>'
            ),

            add_contact_form_template: _.template(
                '<li>'+
                    '<form class="add-xmpp-contact">' +
                        '<input type="text" name="identifier" class="username" placeholder="'+__('Contact username')+'"/>' +
                        '<button type="submit">'+__('Add')+'</button>' +
                    '</form>'+
                '<li>'
            ),

            search_contact_template: _.template(
                '<li>'+
                    '<form class="search-xmpp-contact">' +
                        '<input type="text" name="identifier" class="username" placeholder="'+__('Contact name')+'"/>' +
                        '<button type="submit">'+__('Search')+'</button>' +
                    '</form>'+
                '<li>'
            ),

            initialize: function (cfg) {
                cfg.$parent.append(this.$el);
                this.$tabs = cfg.$parent.parent().find('#controlbox-tabs');
            },

            render: function () {
                var markup;
                var widgets = this.template();

                this.$tabs.append(this.tab_template());
                if (converse.xhr_user_search) {
                    markup = this.search_contact_template();
                } else {
                    markup = this.add_contact_form_template();
<<<<<<< HEAD
                }

                if (converse.allow_contact_requests) {
                    widgets += this.add_contact_dropdown_template();
                }
=======
                }

                if (converse.allow_contact_requests) {
                    widgets += this.add_contact_dropdown_template();
                }
>>>>>>> 7f371b88
                this.$el.html(widgets);

                this.$el.find('.search-xmpp ul').append(markup);
                this.$el.append(converse.rosterview.$el);
                return this;
            },

            toggleContactForm: function (ev) {
                ev.preventDefault();
                this.$el.find('.search-xmpp').toggle('fast', function () {
                    if ($(this).is(':visible')) {
                        $(this).find('input.username').focus();
                    }
                });
            },

            searchContacts: function (ev) {
                ev.preventDefault();
                $.getJSON(portal_url + "/search-users?q=" + $(ev.target).find('input.username').val(), function (data) {
                    var $ul= $('.search-xmpp ul');
                    $ul.find('li.found-user').remove();
                    $ul.find('li.chat-info').remove();
                    if (!data.length) {
                        $ul.append('<li class="chat-info">'+__('No users found')+'</li>');
                    }

                    $(data).each(function (idx, obj) {
                        $ul.append(
                            $('<li class="found-user"></li>')
                            .append(
                                $('<a class="subscribe-to-user" href="#" title="'+__('Click to add as a chat contact')+'"></a>')
                                .attr('data-recipient', Strophe.escapeNode(obj.id)+'@'+converse.domain)
                                .text(obj.fullname)
                            )
                        );
                    });
                });
            },

            addContactFromForm: function (ev) {
                ev.preventDefault();
                var $input = $(ev.target).find('input');
                var jid = $input.val();
                if (! jid) {
                    // this is not a valid JID
                    $input.addClass('error');
                    return;
                }
                converse.getVCard(
                    jid,
                    $.proxy(function (jid, fullname, image, image_type, url) {
                        this.addContact(jid, fullname);
                    }, this),
                    $.proxy(function (stanza) {
                        converse.log("An error occured while fetching vcard");
                        var jid = $(stanza).attr('from');
                        this.addContact(jid, jid);
                    }, this));
                $('.search-xmpp').hide();
            },

            addContactFromList: function (ev) {
                ev.preventDefault();
                var $target = $(ev.target),
                    jid = $target.attr('data-recipient'),
                    name = $target.text();
                this.addContact(jid, name);
                $target.parent().remove();
                $('.search-xmpp').hide();
            },

            addContact: function (jid, name) {
                converse.connection.roster.add(jid, name, [], function (iq) {
                    converse.connection.roster.subscribe(jid, null, converse.xmppstatus.get('fullname'));
                });
            }
        });

        this.RoomsPanel = Backbone.View.extend({
            tagName: 'div',
            id: 'chatrooms',
            events: {
                'submit form.add-chatroom': 'createChatRoom',
                'click input#show-rooms': 'showRooms',
                'click a.open-room': 'createChatRoom',
                'click a.room-info': 'showRoomInfo'
            },
            room_template: _.template(
                '<dd class="available-chatroom">'+
                '<a class="open-room" data-room-jid="{{jid}}"'+
                    'title="'+__('Click to open this room')+'" href="#">{{name}}</a>'+
                '<a class="room-info icon-room-info" data-room-jid="{{jid}}"'+
                    'title="'+__('Show more information on this room')+'" href="#">&nbsp;</a>'+
                '</dd>'),

            // FIXME: check markup in mockup
            room_description_template: _.template(
                '<div class="room-info">'+
                '<p class="room-info"><strong>'+__('Description:')+'</strong> {{desc}}</p>' +
                '<p class="room-info"><strong>'+__('Occupants:')+'</strong> {{occ}}</p>' +
                '<p class="room-info"><strong>'+__('Features:')+'</strong> <ul>'+
                '{[ if (passwordprotected) { ]}' +
                    '<li class="room-info locked">'+__('Requires authentication')+'</li>' +
                '{[ } ]}' +
                '{[ if (hidden) { ]}' +
                    '<li class="room-info">'+__('Hidden')+'</li>' +
                '{[ } ]}' +
                '{[ if (membersonly) { ]}' +
                    '<li class="room-info">'+__('Requires an invitation')+'</li>' +
                '{[ } ]}' +
                '{[ if (moderated) { ]}' +
                    '<li class="room-info">'+__('Moderated')+'</li>' +
                '{[ } ]}' +
                '{[ if (nonanonymous) { ]}' +
                    '<li class="room-info">'+__('Non-anonymous')+'</li>' +
                '{[ } ]}' +
                '{[ if (open) { ]}' +
                    '<li class="room-info">'+__('Open room')+'</li>' +
                '{[ } ]}' +
                '{[ if (persistent) { ]}' +
                    '<li class="room-info">'+__('Permanent room')+'</li>' +
                '{[ } ]}' +
                '{[ if (publicroom) { ]}' +
                    '<li class="room-info">'+__('Public')+'</li>' +
                '{[ } ]}' +
                '{[ if (semianonymous) { ]}' +
                    '<li class="room-info">'+__('Semi-anonymous')+'</li>' +
                '{[ } ]}' +
                '{[ if (temporary) { ]}' +
                    '<li class="room-info">'+__('Temporary room')+'</li>' +
                '{[ } ]}' +
                '{[ if (unmoderated) { ]}' +
                    '<li class="room-info">'+__('Unmoderated')+'</li>' +
                '{[ } ]}' +
                '</p>' +
                '</div>'
            ),

            tab_template: _.template('<li><a class="s" href="#chatrooms">'+__('Rooms')+'</a></li>'),

            template: _.template(
                '<form class="add-chatroom" action="" method="post">'+
                    '<input type="text" name="chatroom" class="new-chatroom-name" placeholder="'+__('Room name')+'"/>'+
                    '<input type="text" name="nick" class="new-chatroom-nick" placeholder="'+__('Nickname')+'"/>'+
                    '<input type="{{ server_input_type }}" name="server" class="new-chatroom-server" placeholder="'+__('Server')+'"/>'+
                    '<input type="submit" name="join" value="'+__('Join')+'"/>'+
                    '<input type="button" name="show" id="show-rooms" value="'+__('Show rooms')+'"/>'+
                '</form>'+
                '<dl id="available-chatrooms"></dl>'),

            initialize: function (cfg) {
                cfg.$parent.append(
                    this.$el.html(
                        this.template({
                            server_input_type: converse.hide_muc_server && 'hidden' || 'text'
                        })
                    ).hide());
                this.$tabs = cfg.$parent.parent().find('#controlbox-tabs');

                this.on('update-rooms-list', function (ev) {
                    this.updateRoomsList();
                });
                converse.xmppstatus.on("change", $.proxy(function (model) {
                    if (!(_.has(model.changed, 'fullname'))) {
                        return;
                    }
                    var $nick = this.$el.find('input.new-chatroom-nick');
                    if (! $nick.is(':focus')) {
                        $nick.val(model.get('fullname'));
                    }
                }, this));
            },

            render: function () {
                this.$tabs.append(this.tab_template());
                return this;
            },

            informNoRoomsFound: function () {
                var $available_chatrooms = this.$el.find('#available-chatrooms');
                // # For translators: %1$s is a variable and will be replaced with the XMPP server name
                $available_chatrooms.html('<dt>'+__('No rooms on %1$s',this.muc_domain)+'</dt>');
                $('input#show-rooms').show().siblings('span.spinner').remove();
            },

            updateRoomsList: function (domain) {
                converse.connection.muc.listRooms(
                    this.muc_domain,
                    $.proxy(function (iq) { // Success
                        var name, jid, i, fragment,
                            that = this,
                            $available_chatrooms = this.$el.find('#available-chatrooms');
                        this.rooms = $(iq).find('query').find('item');
                        if (this.rooms.length) {
                            // # For translators: %1$s is a variable and will be
                            // # replaced with the XMPP server name
                            $available_chatrooms.html('<dt>'+__('Rooms on %1$s',this.muc_domain)+'</dt>');
                            fragment = document.createDocumentFragment();
                            for (i=0; i<this.rooms.length; i++) {
                                name = Strophe.unescapeNode($(this.rooms[i]).attr('name')||$(this.rooms[i]).attr('jid'));
                                jid = $(this.rooms[i]).attr('jid');
                                fragment.appendChild($(this.room_template({
                                    'name':name,
                                    'jid':jid
                                    }))[0]);
                            }
                            $available_chatrooms.append(fragment);
                            $('input#show-rooms').show().siblings('span.spinner').remove();
                        } else {
                            this.informNoRoomsFound();
                        }
                        return true;
                    }, this),
                    $.proxy(function (iq) { // Failure
                        this.informNoRoomsFound();
                    }, this));
            },

            showRooms: function (ev) {
                var $available_chatrooms = this.$el.find('#available-chatrooms');
                var $server = this.$el.find('input.new-chatroom-server');
                var server = $server.val();
                if (!server) {
                    $server.addClass('error');
                    return;
                }
                this.$el.find('input.new-chatroom-name').removeClass('error');
                $server.removeClass('error');
                $available_chatrooms.empty();
                $('input#show-rooms').hide().after('<span class="spinner"/>');
                this.muc_domain = server;
                this.updateRoomsList();
            },

            showRoomInfo: function (ev) {
                var target = ev.target,
                    $dd = $(target).parent('dd'),
                    $div = $dd.find('div.room-info');
                if ($div.length) {
                    $div.remove();
                } else {
                    $dd.find('span.spinner').remove();
                    $dd.append('<span class="spinner hor_centered"/>');
                    converse.connection.disco.info(
                        $(target).attr('data-room-jid'),
                        null,
                        $.proxy(function (stanza) {
                            var $stanza = $(stanza);
                            // All MUC features found here: http://xmpp.org/registrar/disco-features.html
                            $dd.find('span.spinner').replaceWith(
                                this.room_description_template({
                                    'desc': $stanza.find('field[var="muc#roominfo_description"] value').text(),
                                    'occ': $stanza.find('field[var="muc#roominfo_occupants"] value').text(),
                                    'hidden': $stanza.find('feature[var="muc_hidden"]').length,
                                    'membersonly': $stanza.find('feature[var="muc_membersonly"]').length,
                                    'moderated': $stanza.find('feature[var="muc_moderated"]').length,
                                    'nonanonymous': $stanza.find('feature[var="muc_nonanonymous"]').length,
                                    'open': $stanza.find('feature[var="muc_open"]').length,
                                    'passwordprotected': $stanza.find('feature[var="muc_passwordprotected"]').length,
                                    'persistent': $stanza.find('feature[var="muc_persistent"]').length,
                                    'publicroom': $stanza.find('feature[var="muc_public"]').length,
                                    'semianonymous': $stanza.find('feature[var="muc_semianonymous"]').length,
                                    'temporary': $stanza.find('feature[var="muc_temporary"]').length,
                                    'unmoderated': $stanza.find('feature[var="muc_unmoderated"]').length
                                }));
                        }, this));
                }
            },

            createChatRoom: function (ev) {
                ev.preventDefault();
                var name, $name,
                    server, $server,
                    jid,
                    $nick = this.$el.find('input.new-chatroom-nick'),
                    nick = $nick.val(),
                    chatroom;

                if (!nick) { $nick.addClass('error'); }
                else { $nick.removeClass('error'); }

                if (ev.type === 'click') {
                    jid = $(ev.target).attr('data-room-jid');
                } else {
                    $name = this.$el.find('input.new-chatroom-name');
                    $server= this.$el.find('input.new-chatroom-server');
                    server = $server.val();
                    name = $name.val().trim().toLowerCase();
                    $name.val(''); // Clear the input
                    if (name && server) {
                        jid = Strophe.escapeNode(name) + '@' + server;
                        $name.removeClass('error');
                        $server.removeClass('error');
                        this.muc_domain = server;
                    } else {
                        if (!name) { $name.addClass('error'); }
                        if (!server) { $server.addClass('error'); }
                        return;
                    }
                }
                if (!nick) { return; }
                chatroom = converse.chatboxesview.showChatBox({
                    'id': jid,
                    'jid': jid,
                    'name': Strophe.unescapeNode(Strophe.getNodeFromJid(jid)),
                    'nick': nick,
                    'chatroom': true,
                    'box_id' : hex_sha1(jid)
                });
                if (!chatroom.get('connected')) {
                    converse.chatboxesview.views[jid].connect(null);
                }
            }
        });

        this.ControlBoxView = converse.ChatBoxView.extend({
            tagName: 'div',
            className: 'chatbox',
            id: 'controlbox',
            events: {
                'click a.close-chatbox-button': 'closeChat',
                'click ul#controlbox-tabs li a': 'switchTab'
            },

            initialize: function () {
                this.$el.appendTo(converse.chatboxesview.$el);
                this.model.on('change', $.proxy(function (item, changed) {
                    var i;
                    if (_.has(item.changed, 'connected')) {
                        this.render();
                        converse.features.on('add', $.proxy(this.featureAdded, this));
                        // Features could have been added before the controlbox was
                        // initialized. Currently we're only interested in MUC
                        var feature = converse.features.findWhere({'var': 'http://jabber.org/protocol/muc'});
                        if (feature) {
                            this.featureAdded(feature);
                        }
                    }
                    if (_.has(item.changed, 'visible')) {
                        if (item.changed.visible === true) {
                            this.show();
                        }
                    }
                }, this));
                this.model.on('show', this.show, this);
                this.model.on('destroy', this.hide, this);
                this.model.on('hide', this.hide, this);
                if (this.model.get('visible')) {
                    this.show();
                }
            },

            featureAdded: function (feature) {
                if (feature.get('var') == 'http://jabber.org/protocol/muc') {
                    this.roomspanel.muc_domain = feature.get('from');
                    var $server= this.$el.find('input.new-chatroom-server');
                    if (! $server.is(':focus')) {
                        $server.val(this.roomspanel.muc_domain);
                    }
                    if (converse.auto_list_rooms) {
                        this.roomspanel.trigger('update-rooms-list');
                    }
                }
            },

            template: _.template(
                '<div class="chat-head oc-chat-head">'+
                    '<ul id="controlbox-tabs"></ul>'+
                    '<a class="close-chatbox-button icon-close"></a>'+
                '</div>'+
                '<div class="controlbox-panes"></div>'
            ),

            switchTab: function (ev) {
                ev.preventDefault();
                var $tab = $(ev.target),
                    $sibling = $tab.parent().siblings('li').children('a'),
                    $tab_panel = $($tab.attr('href')),
                    $sibling_panel = $($sibling.attr('href'));

                $sibling_panel.fadeOut('fast', function () {
                    $sibling.removeClass('current');
                    $tab.addClass('current');
                    $tab_panel.fadeIn('fast', function () {
                    });
                });
            },

            showHelpMessages: function (msgs) {
                // Override showHelpMessages in ChatBoxView, for now do nothing.
                return;
            },

            render: function () {
                if ((!converse.prebind) && (!converse.connection)) {
                    // Add login panel if the user still has to authenticate
                    this.$el.html(this.template(this.model.toJSON()));
                    this.loginpanel = new converse.LoginPanel({'$parent': this.$el.find('.controlbox-panes'), 'model': this});
                    this.loginpanel.render();
                } else if (!this.contactspanel) {
                    this.$el.html(this.template(this.model.toJSON()));
                    this.contactspanel = new converse.ContactsPanel({'$parent': this.$el.find('.controlbox-panes')});
                    this.contactspanel.render();
                    converse.xmppstatusview = new converse.XMPPStatusView({'model': converse.xmppstatus});
                    converse.xmppstatusview.render();
                    if (converse.allow_muc) {
                        this.roomspanel = new converse.RoomsPanel({'$parent': this.$el.find('.controlbox-panes')});
                        this.roomspanel.render();
                    }
                }
                return this;
            }
        });

        this.ChatRoomView = converse.ChatBoxView.extend({
            length: 300,
            tagName: 'div',
            className: 'chatroom',
            events: {
                'click a.close-chatbox-button': 'closeChat',
                'click a.configure-chatroom-button': 'configureChatRoom',
                'keypress textarea.chat-textarea': 'keyPressed'
            },
            info_template: _.template('<div class="chat-info">{{message}}</div>'),

            sendChatRoomMessage: function (body) {
                var match = body.replace(/^\s*/, "").match(/^\/(.*?)(?: (.*))?$/) || [false],
                    $chat_content;
                switch (match[1]) {
                    case 'msg':
                        // TODO: Private messages
                        break;
                    case 'clear':
                        this.$el.find('.chat-content').empty();
                        break;
                    case 'topic':
                        converse.connection.muc.setTopic(this.model.get('jid'), match[2]);
                        break;
                    case 'kick':
                        converse.connection.muc.kick(this.model.get('jid'), match[2]);
                        break;
                    case 'ban':
                        converse.connection.muc.ban(this.model.get('jid'), match[2]);
                        break;
                    case 'op':
                        converse.connection.muc.op(this.model.get('jid'), match[2]);
                        break;
                    case 'deop':
                        converse.connection.muc.deop(this.model.get('jid'), match[2]);
                        break;
                    case 'help':
                        $chat_content = this.$el.find('.chat-content');
                        msgs = [
                            '<strong>/help</strong>:'+__('Show this menu')+'',
                            '<strong>/me</strong>:'+__('Write in the third person')+'',
                            '<strong>/topic</strong>:'+__('Set chatroom topic')+'',
                            '<strong>/kick</strong>:'+__('Kick user from chatroom')+'',
                            '<strong>/ban</strong>:'+__('Ban user from chatroom')+'',
                            '<strong>/clear</strong>:'+__('Remove messages')+''
                            ];
                        this.showHelpMessages(msgs);
                        break;
                    default:
                        this.last_msgid = converse.connection.muc.groupchat(this.model.get('jid'), body);
                    break;
                }
            },

            template: _.template(
                '<div class="chat-head chat-head-chatroom">' +
                    '<a class="close-chatbox-button icon-close"></a>' +
                    '<a class="configure-chatroom-button icon-wrench" style="display:none"></a>' +
                    '<div class="chat-title"> {{ name }} </div>' +
                    '<p class="chatroom-topic"><p/>' +
                '</div>' +
                '<div class="chat-body">' +
                '<span class="spinner centered"/>' +
                '</div>'),

            chatarea_template: _.template(
                '<div class="chat-area">' +
                    '<div class="chat-content"></div>' +
                    '<form class="sendXMPPMessage" action="" method="post">' +
                        '<textarea type="text" class="chat-textarea" ' +
                            'placeholder="'+__('Message')+'"/>' +
                    '</form>' +
                '</div>' +
                '<div class="participants">' +
                    '<ul class="participant-list"></ul>' +
                '</div>'
            ),

            render: function () {
                this.$el.attr('id', this.model.get('box_id'))
                        .html(this.template(this.model.toJSON()));
                return this;
            },

            renderChatArea: function () {
                if (!this.$el.find('.chat-area').length) {
                    this.$el.find('.chat-body').empty().append(this.chatarea_template());
                }
                return this;
            },

            connect: function (password) {
                if (_.has(converse.connection.muc.rooms, this.model.get('jid'))) {
                    // If the room exists, it already has event listeners, so we
                    // doing add them again.
                    converse.connection.muc.join(
                        this.model.get('jid'), this.model.get('nick'), null, null, null, password);
                } else {
                    converse.connection.muc.join(
                        this.model.get('jid'),
                        this.model.get('nick'),
                        $.proxy(this.onChatRoomMessage, this),
                        $.proxy(this.onChatRoomPresence, this),
                        $.proxy(this.onChatRoomRoster, this),
                        password);
                }
            },

            initialize: function () {
                this.connect(null);
                this.model.messages.on('add', this.onMessageAdded, this);
                this.model.on('destroy', function (model, response, options) {
                    this.$el.hide('fast');
                    converse.connection.muc.leave(
                        this.model.get('jid'),
                        this.model.get('nick'),
                        $.proxy(this.onLeave, this),
                        undefined);
                },
                this);
                this.$el.appendTo(converse.chatboxesview.$el);
                this.render().show().model.messages.fetch({add: true});
            },

            onLeave: function () {
                this.model.set('connected', false);
            },

            form_input_template: _.template('<label>{{label}}<input name="{{name}}" type="{{type}}" value="{{value}}"></label>'),
            select_option_template: _.template('<option value="{{value}}">{{label}}</option>'),
            form_select_template: _.template('<label>{{label}}<select name="{{name}}">{{options}}</select></label>'),
            form_checkbox_template: _.template('<label>{{label}}<input name="{{name}}" type="{{type}}" {{checked}}"></label>'),

            renderConfigurationForm: function (stanza) {
                var $form= this.$el.find('form.chatroom-form'),
                    $stanza = $(stanza),
                    $fields = $stanza.find('field'),
                    title = $stanza.find('title').text(),
                    instructions = $stanza.find('instructions').text(),
                    i, j, options=[];
                var input_types = {
                    'text-private': 'password',
                    'text-single': 'textline',
                    'boolean': 'checkbox',
                    'hidden': 'hidden',
                    'list-single': 'dropdown'
                };
                $form.find('span.spinner').remove();
                $form.append($('<legend>').text(title));
                if (instructions != title) {
                    $form.append($('<p>').text(instructions));
                }
                for (i=0; i<$fields.length; i++) {
                    $field = $($fields[i]);
                    if ($field.attr('type') == 'list-single') {
                        options = [];
                        $options = $field.find('option');
                        for (j=0; j<$options.length; j++) {
                            options.push(this.select_option_template({
                                value: $($options[j]).find('value').text(),
                                label: $($options[j]).attr('label')
                            }));
                        }
                        $form.append(this.form_select_template({
                            name: $field.attr('var'),
                            label: $field.attr('label'),
                            options: options.join('')
                        }));
                    } else if ($field.attr('type') == 'boolean') {
                        $form.append(this.form_checkbox_template({
                            name: $field.attr('var'),
                            type: input_types[$field.attr('type')],
                            label: $field.attr('label') || '',
                            checked: $field.find('value').text() === "1" && 'checked="1"' || ''
                        }));
                    } else {
                        $form.append(this.form_input_template({
                            name: $field.attr('var'),
                            type: input_types[$field.attr('type')],
                            label: $field.attr('label') || '',
                            value: $field.find('value').text()
                        }));
                    }
                }
                $form.append('<input type="submit" value="'+__('Save')+'"/>');
                $form.append('<input type="button" value="'+__('Cancel')+'"/>');
                $form.on('submit', $.proxy(this.saveConfiguration, this));
                $form.find('input[type=button]').on('click', $.proxy(this.cancelConfiguration, this));
            },

            field_template: _.template('<field var="{{name}}"><value>{{value}}</value></field>'),

            saveConfiguration: function (ev) {
                ev.preventDefault();
                var that = this;
                var $inputs = $(ev.target).find(':input:not([type=button]):not([type=submit])'),
                    count = $inputs.length,
                    configArray = [];
                $inputs.each(function () {
                    var $input = $(this), value;
                    if ($input.is('[type=checkbox]')) {
                        value = $input.is(':checked') && 1 || 0;
                    } else {
                        value = $input.val();
                    }
                    var cnode = $(that.field_template({
                        name: $input.attr('name'),
                        value: value
                    }))[0];
                    configArray.push(cnode);
                    if (!--count) {
                        converse.connection.muc.saveConfiguration(
                            that.model.get('jid'),
                            configArray,
                            $.proxy(that.onConfigSaved, that),
                            $.proxy(that.onErrorConfigSaved, that)
                        );
                    }
                });
                this.$el.find('div.chatroom-form-container').hide(
                    function () {
                        $(this).remove();
                        that.$el.find('.chat-area').show();
                        that.$el.find('.participants').show();
                    });
            },

            onConfigSaved: function (stanza) {
                // XXX
            },

            onErrorConfigSaved: function (stanza) {
                this.showStatusNotification(__("An error occurred while trying to save the form."));
            },

            cancelConfiguration: function (ev) {
                ev.preventDefault();
                var that = this;
                this.$el.find('div.chatroom-form-container').hide(
                    function () {
                        $(this).remove();
                        that.$el.find('.chat-area').show();
                        that.$el.find('.participants').show();
                    });
            },

            configureChatRoom: function (ev) {
                ev.preventDefault();
                if (this.$el.find('div.chatroom-form-container').length) {
                    return;
                }
                this.$el.find('.chat-area').hide();
                this.$el.find('.participants').hide();
                this.$el.find('.chat-body').append(
                    $('<div class="chatroom-form-container">'+
                        '<form class="chatroom-form">'+
                        '<span class="spinner centered"/>'+
                        '</form>'+
                    '</div>'));
                converse.connection.muc.configure(
                    this.model.get('jid'),
                    $.proxy(this.renderConfigurationForm, this)
                );
            },

            submitPassword: function (ev) {
                ev.preventDefault();
                var password = this.$el.find('.chatroom-form').find('input[type=password]').val();
                this.$el.find('.chatroom-form-container').replaceWith(
                    '<span class="spinner centered"/>');
                this.connect(password);
            },

            renderPasswordForm: function () {
                this.$el.find('span.centered.spinner').remove();
                this.$el.find('.chat-body').append(
                    $('<div class="chatroom-form-container">'+
                        '<form class="chatroom-form">'+
                            '<legend>'+__('This chatroom requires a password')+'</legend>' +
                            '<label>'+__('Password: ')+'<input type="password" name="password"/></label>' +
                            '<input type="submit" value="'+__('Submit')+'/>' +
                        '</form>'+
                    '</div>'));
                this.$el.find('.chatroom-form').on('submit', $.proxy(this.submitPassword, this));
            },

            showDisconnectMessage: function (msg) {
                this.$el.find('.chat-area').remove();
                this.$el.find('.participants').remove();
                this.$el.find('span.centered.spinner').remove();
                this.$el.find('.chat-body').append($('<p>'+msg+'</p>'));
            },

            infoMessages: {
                100: __('This room is not anonymous'),
                102: __('This room now shows unavailable members'),
                103: __('This room does not show unavailable members'),
                104: __('Non-privacy-related room configuration has changed'),
                170: __('Room logging is now enabled'),
                171: __('Room logging is now disabled'),
                172: __('This room is now non-anonymous'),
                173: __('This room is now semi-anonymous'),
                174: __('This room is now fully-anonymous'),
                201: __('A new room has been created'),
                210: __('Your nickname has been changed')
            },

            actionInfoMessages: {
                /* XXX: Note the triple underscore function and not double
                 * underscore.
                 *
                 * This is a hack. We can't pass the strings to __ because we
                 * don't yet know what the variable to interpolate is.
                 *
                 * Triple underscore will just return the string again, but we
                 * can then at least tell gettext to scan for it so that these
                 * strings are picked up by the translation machinery.
                 */
                301: ___("<strong>%1$s</strong> has been banned"),
                307: ___("<strong>%1$s</strong> has been kicked out"),
                321: ___("<strong>%1$s</strong> has been removed because of an affiliation change"),
                322: ___("<strong>%1$s</strong> has been removed for not being a member")
            },

            disconnectMessages: {
                301: __('You have been banned from this room'),
                307: __('You have been kicked from this room'),
                321: __("You have been removed from this room because of an affiliation change"),
                322: __("You have been removed from this room because the room has changed to members-only and you're not a member"),
                332: __("You have been removed from this room because the MUC (Multi-user chat) service is being shut down.")
            },

            showStatusMessages: function ($el, is_self) {
                /* Check for status codes and communicate their purpose to the user
                * See: http://xmpp.org/registrar/mucstatus.html
                */
                var $chat_content = this.$el.find('.chat-content'),
                    $stats = $el.find('status'),
                    disconnect_msgs = [],
                    info_msgs = [],
                    action_msgs = [],
                    msgs, i;
                for (i=0; i<$stats.length; i++) {
                    var stat = $stats[i].getAttribute('code');
                    if (is_self) {
                        if (_.contains(_.keys(this.disconnectMessages), stat)) {
                            disconnect_msgs.push(this.disconnectMessages[stat]);
                        }
                    } else {
                        if (_.contains(_.keys(this.infoMessages), stat)) {
                            info_msgs.push(this.infoMessages[stat]);
                        } else if (_.contains(_.keys(this.actionInfoMessages), stat)) {
                            action_msgs.push(
                                __(this.actionInfoMessages[stat], Strophe.unescapeNode(Strophe.getResourceFromJid($el.attr('from'))))
                            );
                        }
                    }
                }
                if (disconnect_msgs.length > 0) {
                    for (i=0; i<disconnect_msgs.length; i++) {
                        this.showDisconnectMessage(disconnect_msgs[i]);
                    }
                    this.model.set('connected', false);
                    return;
                }
                this.renderChatArea();
                for (i=0; i<info_msgs.length; i++) {
                    $chat_content.append(this.info_template({message: info_msgs[i]}));
                }
                for (i=0; i<action_msgs.length; i++) {
                    $chat_content.append(this.info_template({message: action_msgs[i]}));
                }
                return this.scrollDown();
            },

            showErrorMessage: function ($error, room) {
                // We didn't enter the room, so we must remove it from the MUC
                // add-on
                delete converse.connection.muc[room.name];
                if ($error.attr('type') == 'auth') {
                    if ($error.find('not-authorized').length) {
                        this.renderPasswordForm();
                    } else if ($error.find('registration-required').length) {
                        this.showDisconnectMessage(__('You are not on the member list of this room'));
                    } else if ($error.find('forbidden').length) {
                        this.showDisconnectMessage(__('You have been banned from this room'));
                    }
                } else if ($error.attr('type') == 'modify') {
                    if ($error.find('jid-malformed').length) {
                        this.showDisconnectMessage(__('No nickname was specified'));
                    }
                } else if ($error.attr('type') == 'cancel') {
                    if ($error.find('not-allowed').length) {
                        this.showDisconnectMessage(__('You are not allowed to create new rooms'));
                    } else if ($error.find('not-acceptable').length) {
                        this.showDisconnectMessage(__("Your nickname doesn't conform to this room's policies"));
                    } else if ($error.find('conflict').length) {
                        this.showDisconnectMessage(__("Your nickname is already taken"));
                    } else if ($error.find('item-not-found').length) {
                        this.showDisconnectMessage(__("This room does not (yet) exist"));
                    } else if ($error.find('service-unavailable').length) {
                        this.showDisconnectMessage(__("This room has reached it's maximum number of occupants"));
                    }
                }
            },

            onChatRoomPresence: function (presence, room) {
                var nick = room.nick,
                    $presence = $(presence),
                    from = $presence.attr('from'),
                    is_self = ($presence.find("status[code='110']").length) || (from == room.name+'/'+Strophe.escapeNode(nick)),
                    $item;

                if ($presence.attr('type') === 'error') {
                    this.model.set('connected', false);
                    this.showErrorMessage($presence.find('error'), room);
                } else {
                    this.model.set('connected', true);
                    this.showStatusMessages($presence, is_self);
                    if (!this.model.get('connected')) {
                        return true;
                    }
                    if ($presence.find("status[code='201']").length) {
                        // This is a new chatroom. We create an instant
                        // chatroom, and let the user manually set any
                        // configuration setting.
                        converse.connection.muc.createInstantRoom(room.name);
                    }
                    if (is_self) {
                        $item = $presence.find('item');
                        if ($item.length) {
                            if ($item.attr('affiliation') == 'owner') {
                                this.$el.find('a.configure-chatroom-button').show();
                            }
                        }
                        if ($presence.find("status[code='210']").length) {
                            // check if server changed our nick
                            this.model.set({'nick': Strophe.getResourceFromJid(from)});
                        }
                    }
                }
                return true;
            },

            onChatRoomMessage: function (message) {
                var $message = $(message),
                    body = $message.children('body').text(),
                    jid = $message.attr('from'),
                    $chat_content = this.$el.find('.chat-content'),
                    resource = Strophe.getResourceFromJid(jid),
                    sender = resource && Strophe.unescapeNode(resource) || '',
                    delayed = $message.find('delay').length > 0,
                    subject = $message.children('subject').text(),
                    match, template, message_datetime, message_date, dates, isodate, stamp;

                if (delayed) {
                    stamp = $message.find('delay').attr('stamp');
                    message_datetime = converse.parseISO8601(stamp);
                } else {
                    message_datetime = new Date();
                }
                // If this message is on a different day than the one received
                // prior, then indicate it on the chatbox.
                dates = $chat_content.find("time").map(function(){return $(this).attr("datetime");}).get();
                message_date = new Date(message_datetime.getTime());
                message_date.setUTCHours(0,0,0,0);
                isodate = converse.toISOString(message_date);
                if (_.indexOf(dates, isodate) == -1) {
                    $chat_content.append(this.new_day_template({
                        isodate: isodate,
                        datestring: message_date.toString().substring(0,15)
                    }));
                }
                this.showStatusMessages($message);
                if (subject) {
                    this.$el.find('.chatroom-topic').text(subject).attr('title', subject);
                    // # For translators: the %1$s and %2$s parts will get replaced by the user and topic text respectively
                    // # Example: Topic set by JC Brand to: Hello World!
                    $chat_content.append(
                        this.info_template({
                            'message': __('Topic set by %1$s to: %2$s', sender, subject)
                        }));
                }
                if (!body) { return true; }
                this.showMessage($chat_content,
                                {'message': body,
                                    'sender': sender === this.model.get('nick') && 'me' || 'room',
                                    'fullname': sender,
                                    'time': converse.toISOString(message_datetime)
                                });
                return true;
            },

            occupant_template: _.template(
                '<li class="{{role}}" '+
                    '{[ if (role === "moderator") { ]}' +
                        'title="'+__('This user is a moderator')+'"' +
                    '{[ } ]}'+
                    '{[ if (role === "participant") { ]}' +
                        'title="'+__('This user can send messages in this room')+'"' +
                    '{[ } ]}'+
                    '{[ if (role === "visitor") { ]}' +
                        'title="'+__('This user can NOT send messages in this room')+'"' +
                    '{[ } ]}'+
                '>{{nick}}</li>'
            ),

            onChatRoomRoster: function (roster, room) {
                this.renderChatArea();
                var controlboxview = converse.chatboxesview.views.controlbox,
                    roster_size = _.size(roster),
                    $participant_list = this.$el.find('.participant-list'),
                    participants = [], keys = _.keys(roster), i;
                this.$el.find('.participant-list').empty();
                for (i=0; i<roster_size; i++) {
                    participants.push(
                        this.occupant_template({
                            role: roster[keys[i]].role,
                            nick: Strophe.unescapeNode(keys[i])
                        }));
                }
                $participant_list.append(participants.join(""));
                return true;
            }
        });

        this.ChatBoxes = Backbone.Collection.extend({
            model: converse.ChatBox,

            onConnected: function () {
                this.localStorage = new Backbone.LocalStorage(
                    hex_sha1('converse.chatboxes-'+converse.bare_jid));
                if (!this.get('controlbox')) {
                    this.add({
                        id: 'controlbox',
                        box_id: 'controlbox'
                    });
                } else {
                    this.get('controlbox').save();
                }
                // This will make sure the Roster is set up
                this.get('controlbox').set({connected:true});
                // Get cached chatboxes from localstorage
                this.fetch({
                    add: true,
                    success: $.proxy(function (collection, resp) {
                        if (_.include(_.pluck(resp, 'id'), 'controlbox')) {
                            // If the controlbox was saved in localstorage, it must be visible
                            this.get('controlbox').set({visible:true}).save();
                        }
                    }, this)
                });
            },

            messageReceived: function (message) {
                var partner_jid, $message = $(message),
                    message_from = $message.attr('from');
                if (message_from == converse.connection.jid) {
                    // FIXME: Forwarded messages should be sent to specific resources,
                    // not broadcasted
                    return true;
                }
                var $forwarded = $message.children('forwarded');
                if ($forwarded.length) {
                    $message = $forwarded.children('message');
                }
                var from = Strophe.getBareJidFromJid(message_from),
                    to = Strophe.getBareJidFromJid($message.attr('to')),
                    resource, chatbox, roster_item;
                if (from == converse.bare_jid) {
                    // I am the sender, so this must be a forwarded message...
                    partner_jid = to;
                    resource = Strophe.getResourceFromJid($message.attr('to'));
                } else {
                    partner_jid = from;
                    resource = Strophe.getResourceFromJid(message_from);
                }
                chatbox = this.get(partner_jid);
                roster_item = converse.roster.get(partner_jid);
<<<<<<< HEAD
                if (roster_item === undefined) {
                    converse.log('Could not get roster item for JID '+partner_jid, 'error');
                }
=======
                if (!roster_item) {
                    // The buddy was likely removed
                    return true;
                }

>>>>>>> 7f371b88
                if (!chatbox) {
                    chatbox = this.create({
                        'id': partner_jid,
                        'jid': partner_jid,
                        'fullname': roster_item.get('fullname') || jid,
                        'image_type': roster_item.get('image_type'),
                        'image': roster_item.get('image'),
                        'url': roster_item.get('url')
                    });
                }
                chatbox.messageReceived(message);
                converse.roster.addResource(partner_jid, resource);
                return true;
            }
        });

        this.ChatBoxesView = Backbone.View.extend({
            el: '#collective-xmpp-chat-data',

            initialize: function () {
                // boxesviewinit
                this.views = {};
                this.model.on("add", function (item) {
                    var view = this.views[item.get('id')];
                    if (!view) {
                        if (item.get('chatroom')) {
                            view = new converse.ChatRoomView({'model': item});
                        } else if (item.get('box_id') === 'controlbox') {
                            view = new converse.ControlBoxView({model: item});
                            view.render();
                        } else {
                            view = new converse.ChatBoxView({model: item});
                        }
                        this.views[item.get('id')] = view;
                    } else {
                        delete view.model; // Remove ref to old model to help garbage collection
                        view.model = item;
                        view.initialize();
                        if (item.get('id') !== 'controlbox') {
                            // FIXME: Why is it necessary to again append chatboxes?
                            view.$el.appendTo(this.$el);
                        }
                    }
                }, this);
            },

            showChatBox: function (attrs) {
                var chatbox  = this.model.get(attrs.jid);
                if (chatbox) {
                    chatbox.trigger('show');
                } else {
                    chatbox = this.model.create(attrs, {
                        'error': function (model, response) {
                            converse.log(response.responseText);
                        }
                    });
                }
                return chatbox;
            }
        });

        this.RosterItem = Backbone.Model.extend({
            initialize: function (attributes, options) {
                var jid = attributes.jid;
                if (!attributes.fullname) {
                    attributes.fullname = jid;
                }
                var attrs = _.extend({
                    'id': jid,
                    'user_id': Strophe.getNodeFromJid(jid),
                    'resources': [],
                    'status': ''
                }, attributes);
                attrs.sorted = false;
                attrs.chat_status = 'offline';
                this.set(attrs);
            }
        });

        this.RosterItemView = Backbone.View.extend({
            tagName: 'dd',

            events: {
                "click .accept-xmpp-request": "acceptRequest",
                "click .decline-xmpp-request": "declineRequest",
                "click .open-chat": "openChat",
                "click .remove-xmpp-contact": "removeContact"
            },

            openChat: function (ev) {
                ev.preventDefault();
                converse.chatboxesview.showChatBox({
                    'id': this.model.get('jid'),
                    'jid': this.model.get('jid'),
                    'fullname': this.model.get('fullname'),
                    'image_type': this.model.get('image_type'),
                    'image': this.model.get('image'),
                    'url': this.model.get('url'),
                    'status': this.model.get('status')
                });
            },

            removeContact: function (ev) {
                ev.preventDefault();
                var result = confirm("Are you sure you want to remove this contact?");
                if (result === true) {
                    var bare_jid = this.model.get('jid');
                    converse.connection.roster.remove(bare_jid, function (iq) {
                        converse.connection.roster.unauthorize(bare_jid);
                        converse.rosterview.model.remove(bare_jid);
                    });
                }
            },

            acceptRequest: function (ev) {
                var jid = this.model.get('jid');
                converse.connection.roster.authorize(jid);
                converse.connection.roster.add(jid, this.model.get('fullname'), [], function (iq) {
                    converse.connection.roster.subscribe(jid, null, converse.xmppstatus.get('fullname'));
                });
                ev.preventDefault();
            },

            declineRequest: function (ev) {
                ev.preventDefault();
                converse.connection.roster.unauthorize(this.model.get('jid'));
                this.model.destroy();
            },

            template: _.template(
                '<a class="open-chat" title="'+__('Click to chat with this contact')+'" href="#">'+
                    '<span class="icon-{{ chat_status }}" title="{{ status_desc }}"></span>{{ fullname }}'+
                '</a>' +
                '<a class="remove-xmpp-contact icon-remove" title="'+__('Click to remove this contact')+'" href="#"></a>'),

            pending_template: _.template(
                '<span>{{ fullname }}</span>' +
                '<a class="remove-xmpp-contact icon-remove" title="'+__('Click to remove this contact')+'" href="#"></a>'),

            request_template: _.template('<div>{{ fullname }}</div>' +
                '<button type="button" class="accept-xmpp-request">' +
                'Accept</button>' +
                '<button type="button" class="decline-xmpp-request">' +
                'Decline</button>' +
                ''),

            render: function () {
                var item = this.model,
                    ask = item.get('ask'),
                    subscription = item.get('subscription');

                var statuses = {
                    'dnd': __('This contact is busy'),
                    'online': __('This contact is online'),
                    'offline': __('This contact is offline'),
                    'unavailable': __('This contact is unavailable'),
                    'xa': __('This contact is away for an extended period'),
                    'away': __('This contact is away')
                }
                var classes_to_remove = [
                    'current-xmpp-contact',
                    'pending-xmpp-contact',
                    'requesting-xmpp-contact'
                    ].concat(_.keys(statuses));

                _.each(classes_to_remove,
                    function (cls) {
                        if (this.el.className.indexOf(cls) !== -1) {
                            this.$el.removeClass(cls);
                        }
                    }, this);

                this.$el.addClass(item.get('chat_status'));

                if ((ask === 'subscribe') && (converse.allow_contact_requests)) {
                    this.$el.addClass('pending-xmpp-contact');
                    this.$el.html(this.pending_template(item.toJSON()));
                } else if ((ask === 'request') && (converse.allow_contact_requests)) {
                    this.$el.addClass('requesting-xmpp-contact');
                    this.$el.html(this.request_template(item.toJSON()));
                    converse.showControlBox();
                } else if (subscription === 'both' || ((subscription === 'to') && converse.allow_contact_requests)) {
                    this.$el.addClass('current-xmpp-contact');
                    this.$el.html(this.template(
                        _.extend(item.toJSON(), {'status_desc': statuses[item.get('chat_status')||'offline']})
                        ));
                }
                return this;
            },
        });

        this.getVCard = function (jid, callback, errback) {
            converse.connection.vcard.get(
                $.proxy(function (iq) {
                    // Successful callback
                    $vcard = $(iq).find('vCard');
                    var fullname = $vcard.find('FN').text(),
                        img = $vcard.find('BINVAL').text(),
                        img_type = $vcard.find('TYPE').text(),
                        url = $vcard.find('URL').text();
                    if (jid) {
                        var rosteritem = converse.roster.get(jid);
                        if (rosteritem) {
                            rosteritem.save({
                                'fullname': fullname || jid,
                                'image_type': img_type,
                                'image': img,
                                'url': url,
                                'vcard_updated': converse.toISOString(new Date())
                            });
                        }
                    }
                    if (callback) {
                        callback(jid, fullname, img, img_type, url);
                    }
                }, this),
                jid,
                function (iq) {
                    // Error callback
                    var rosteritem = converse.roster.get(jid);
                    if (rosteritem) {
                        rosteritem.save({
                            'vcard_updated': converse.toISOString(new Date())
                        });
                    }
                    if (errback) {
                        errback(iq);
                    }
                });
        };

        this.RosterItems = Backbone.Collection.extend({
            model: converse.RosterItem,
            comparator : function (rosteritem) {
                var chat_status = rosteritem.get('chat_status'),
                    rank = 4;
                switch(chat_status) {
                    case 'offline':
                        rank = 0;
                        break;
                    case 'unavailable':
                        rank = 1;
                        break;
                    case 'xa':
                        rank = 2;
                        break;
                    case 'away':
                        rank = 3;
                        break;
                    case 'dnd':
                        rank = 4;
                        break;
                    case 'online':
                        rank = 5;
                        break;
                }
                return rank;
            },

            subscribeToSuggestedItems: function (msg) {
                $(msg).find('item').each(function () {
                    var $this = $(this),
                        jid = $this.attr('jid'),
                        action = $this.attr('action'),
                        fullname = $this.attr('name');
                    if (action === 'add') {
                        converse.connection.roster.add(jid, fullname, [], function (iq) {
                            converse.connection.roster.subscribe(jid, null, converse.xmppstatus.get('fullname'));
                        });
                    }
                });
                return true;
            },

            isSelf: function (jid) {
                return (Strophe.getBareJidFromJid(jid) === Strophe.getBareJidFromJid(converse.connection.jid));
            },

            getItem: function (id) {
                return Backbone.Collection.prototype.get.call(this, id);
            },

            addResource: function (bare_jid, resource) {
                var item = this.getItem(bare_jid),
                    resources;
                if (item) {
                    resources = item.get('resources');
                    if (resources) {
                        if (_.indexOf(resources, resource) == -1) {
                            resources.push(resource);
                            item.set({'resources': resources});
                        }
                    } else  {
                        item.set({'resources': [resource]});
                    }
                }
            },

            removeResource: function (bare_jid, resource) {
                var item = this.getItem(bare_jid),
                    resources,
                    idx;
                if (item) {
                    resources = item.get('resources');
                    idx = _.indexOf(resources, resource);
                    if (idx !== -1) {
                        resources.splice(idx, 1);
                        item.set({'resources': resources});
                        return resources.length;
                    }
                }
                return 0;
            },

            subscribeBack: function (jid) {
                var bare_jid = Strophe.getBareJidFromJid(jid);
                if (converse.connection.roster.findItem(bare_jid)) {
                    converse.connection.roster.authorize(bare_jid);
                    converse.connection.roster.subscribe(jid, null, converse.xmppstatus.get('fullname'));
                } else {
                    converse.connection.roster.add(jid, '', [], function (iq) {
                        converse.connection.roster.authorize(bare_jid);
                        converse.connection.roster.subscribe(jid, null, converse.xmppstatus.get('fullname'));
                    });
                }
            },

            unsubscribe: function (jid) {
                /* Upon receiving the presence stanza of type "unsubscribed",
                * the user SHOULD acknowledge receipt of that subscription state
                * notification by sending a presence stanza of type "unsubscribe"
                * this step lets the user's server know that it MUST no longer
                * send notification of the subscription state change to the user.
                */
                converse.xmppstatus.sendPresence('unsubscribe');
                if (converse.connection.roster.findItem(jid)) {
                    converse.connection.roster.remove(jid, function (iq) {
                        converse.rosterview.model.remove(jid);
                    });
                }
            },

            getNumOnlineContacts: function () {
                var count = 0,
                    models = this.models,
                    models_length = models.length,
                    i;
                for (i=0; i<models_length; i++) {
                    if (_.indexOf(['offline', 'unavailable'], models[i].get('chat_status')) === -1) {
                        count++;
                    }
                }
                return count;
            },

            cleanCache: function (items) {
                /* The localstorage cache containing roster contacts might contain
                * some contacts that aren't actually in our roster anymore. We
                * therefore need to remove them now.
                */
                var id, i,
                    roster_ids = [];
                for (i=0; i < items.length; ++i) {
                    roster_ids.push(items[i].jid);
                }
                for (i=0; i < this.models.length; ++i) {
                    id = this.models[i].get('id');
                    if (_.indexOf(roster_ids, id) === -1) {
                        this.getItem(id).destroy();
                    }
                }
            },

            rosterHandler: function (items) {
                this.cleanCache(items);
                _.each(items, function (item, index, items) {
                    if (this.isSelf(item.jid)) { return; }
                    var model = this.getItem(item.jid);
                    if (!model) {
                        is_last = false;
                        if (index === (items.length-1)) { is_last = true; }
                        this.create({
                            jid: item.jid,
                            subscription: item.subscription,
                            ask: item.ask,
                            fullname: item.name || item.jid,
                            is_last: is_last
                        });
                    } else {
                        if ((item.subscription === 'none') && (item.ask === null)) {
                            // This user is no longer in our roster
                            model.destroy();
                        } else if (model.get('subscription') !== item.subscription || model.get('ask') !== item.ask) {
                            // only modify model attributes if they are different from the
                            // ones that were already set when the rosterItem was added
                            model.set({'subscription': item.subscription, 'ask': item.ask});
                            model.save();
                        }
                    }
                }, this);
            },

            presenceHandler: function (presence) {
                var $presence = $(presence),
                    presence_type = $presence.attr('type');
                if (presence_type === 'error') {
                    // TODO
                    // error presence stanzas don't necessarily have a 'from' attr.
                    return true;
                }
                var jid = $presence.attr('from'),
                    bare_jid = Strophe.getBareJidFromJid(jid),
                    resource = Strophe.getResourceFromJid(jid),
                    $show = $presence.find('show'),
                    chat_status = $show.text() || 'online',
                    status_message = $presence.find('status'),
                    item;

                if (this.isSelf(bare_jid)) {
                    if ((converse.connection.jid !== jid)&&(presence_type !== 'unavailable')) {
                        // Another resource has changed it's status, we'll update ours as well.
                        // FIXME: We should ideally differentiate between converse.js using
                        // resources and other resources (i.e Pidgin etc.)
                        converse.xmppstatus.save({'status': chat_status});
                    }
                    return true;
                } else if (($presence.find('x').attr('xmlns') || '').indexOf(Strophe.NS.MUC) === 0) {
                    return true; // Ignore MUC
                }
                item = this.getItem(bare_jid);
                if (item && (status_message.text() != item.get('status'))) {
                    item.save({'status': status_message.text()});
                }
                if ((presence_type === 'subscribed') || (presence_type === 'unsubscribe')) {
                    return true;
                } else if (presence_type === 'subscribe') {
                    if (!converse.allow_contact_requests) {
                        converse.connection.roster.unauthorize(bare_jid);
                        return true;
                    }
                    if (converse.auto_subscribe) {
                        if ((!item) || (item.get('subscription') != 'to')) {
                            this.subscribeBack(jid);
                        } else {
                            converse.connection.roster.authorize(bare_jid);
                        }
                    } else {
                        if ((item) && (item.get('subscription') != 'none'))  {
                            converse.connection.roster.authorize(bare_jid);
                        } else {
                            if (!this.get(bare_jid)) {
                                // TODO: we can perhaps do the creation inside
                                // getVCard.
                                converse.getVCard(
                                    bare_jid,
                                    $.proxy(function (jid, fullname, img, img_type, url) {
                                        this.add({
                                            jid: bare_jid,
                                            subscription: 'none',
                                            ask: 'request',
                                            fullname: fullname,
                                            image: img,
                                            image_type: img_type,
                                            url: url,
                                            vcard_updated: converse.toISOString(new Date()),
                                            is_last: true
                                        });
                                    }, this),
                                    $.proxy(function (jid, fullname, img, img_type, url) {
                                        converse.log("Error while retrieving vcard");
                                        this.add({jid: bare_jid, subscription: 'none', ask: 'request', fullname: jid, is_last: true});
                                    }, this)
                                );
                            } else {
                                return true;
                            }
                        }
                    }
                } else if (presence_type === 'unsubscribed') {
                    this.unsubscribe(bare_jid);
                } else if (presence_type === 'unavailable') {
                    if (this.removeResource(bare_jid, resource) === 0) {
                        if (item) {
                            item.set({'chat_status': 'offline'});
                        }
                    }
                } else if (item) {
                    // presence_type is undefined
                    this.addResource(bare_jid, resource);
                    item.set({'chat_status': chat_status});
                }
                return true;
            }
        });

        this.RosterView = Backbone.View.extend({
            tagName: 'dl',
            id: 'converse-roster',
            rosteritemviews: {},

            removeRosterItem: function (item) {
                var view = this.rosteritemviews[item.id];
                if (view) {
                    view.$el.remove();
                    delete this.rosteritemviews[item.id];
                    this.render();
                }
            },

            requesting_contacts_template: _.template(
                '<dt id="xmpp-contact-requests">'+__('Contact requests')+'</dt>'),

            contacts_template: _.template(
                '<dt id="xmpp-contacts">'+__('My contacts')+'</dt>'),

            pending_contacts_template: _.template(
                '<dt id="pending-xmpp-contacts">'+__('Pending contacts')+'</dt>'),

            initialize: function () {
                this.model.on("add", function (item) {
                    var view = new converse.RosterItemView({model: item});
                    this.rosteritemviews[item.id] = view;
                    this.render(item);
                    if (!item.get('vcard_updated')) {
                        // This will update the vcard, which triggers a change
                        // request which will rerender the roster item.
                        converse.getVCard(item.get('jid'));
                    }
                }, this);

                this.model.on('change', function (item, changed) {
                    if ((_.size(item.changed) === 1) && _.contains(_.keys(item.changed), 'sorted')) {
                        return;
                    }
                    this.updateChatBox(item, changed);
                    this.render(item);
                }, this);

                this.model.on("remove", function (item) { this.removeRosterItem(item); }, this);
                this.model.on("destroy", function (item) { this.removeRosterItem(item); }, this);

                var roster_markup = this.contacts_template()
                if (converse.allow_contact_requests) {
                    roster_markup = this.requesting_contacts_template() + roster_markup + this.pending_contacts_template();
                }
                this.$el.hide().html(roster_markup);

                this.model.fetch({
                    add: true,
                    success: function (model, resp, options) {
                        if (resp.length === 0) {
                            // The presence stanza is sent out once all
                            // roster contacts have been added and rendered.
                            // See RosterView's render method.
                            //
                            // If there aren't any roster contacts, we still
                            // want to send a presence stanza, so we do it here.
                            converse.xmppstatus.sendPresence();
                        }
                    }
                }); // Get the cached roster items from localstorage
            },

            updateChatBox: function (item, changed) {
                var chatbox = converse.chatboxes.get(item.get('jid')),
                    changes = {};
                if (!chatbox) { return; }
                if (_.has(item.changed, 'chat_status')) {
                    changes.chat_status = item.get('chat_status');
                }
                if (_.has(item.changed, 'status')) {
                    changes.status = item.get('status');
                }
                chatbox.save(changes);
            },

            render: function (item) {
                var $my_contacts = this.$el.find('#xmpp-contacts'),
                    $contact_requests = this.$el.find('#xmpp-contact-requests'),
                    $pending_contacts = this.$el.find('#pending-xmpp-contacts'),
                    sorted = false,
                    $count, changed_presence;
                if (item) {
                    var jid = item.id,
                        view = this.rosteritemviews[item.id],
                        ask = item.get('ask'),
                        subscription = item.get('subscription'),
                        crit = {order:'asc'};

                    if (ask === 'subscribe') {
                        $pending_contacts.after(view.render().el);
                        $pending_contacts.after($pending_contacts.siblings('dd.pending-xmpp-contact').tsort(crit));
                    } else if (ask === 'request') {
                        $contact_requests.after(view.render().el);
                        $contact_requests.after($contact_requests.siblings('dd.requesting-xmpp-contact').tsort(crit));
                    } else if (subscription === 'both' || subscription === 'to') {
                        if ($.contains(document.documentElement, view.el)) {
                            view.render();
                        } else {
                            $my_contacts.after(view.render().el);
                        }
                    }
                    changed_presence = view.model.changed.chat_status;
                    if (changed_presence) {
                        this.sortRoster(changed_presence);
                        sorted = true;
                    }
                    if (item.get('is_last')) {
                        if (!sorted) {
                            this.sortRoster(item.get('chat_status'));
                        }
                        if (!this.$el.is(':visible')) {
                            // Once all initial roster items have been added, we
                            // can show the roster.
                            this.$el.show();
                        }
                        converse.xmppstatus.sendPresence();
                    }
                }
                // Hide the headings if there are no contacts under them
                _.each([$my_contacts, $contact_requests, $pending_contacts], function (h) {
                    if (h.nextUntil('dt').length) {
                        if (!h.is(':visible')) {
                            h.show();
                        }
                    }
                    else if (h.is(':visible')) {
                        h.hide();
                    }
                });
                $count = $('#online-count');
                $count.text('('+this.model.getNumOnlineContacts()+')');
                if (!$count.is(':visible')) {
                    $count.show();
                }
                return this;
            },

            sortRoster: function (chat_status) {
                var $my_contacts = this.$el.find('#xmpp-contacts');
                $my_contacts.siblings('dd.current-xmpp-contact.'+chat_status).tsort('a', {order:'asc'});
                $my_contacts.after($my_contacts.siblings('dd.current-xmpp-contact.offline'));
                $my_contacts.after($my_contacts.siblings('dd.current-xmpp-contact.unavailable'));
                $my_contacts.after($my_contacts.siblings('dd.current-xmpp-contact.xa'));
                $my_contacts.after($my_contacts.siblings('dd.current-xmpp-contact.away'));
                $my_contacts.after($my_contacts.siblings('dd.current-xmpp-contact.dnd'));
                $my_contacts.after($my_contacts.siblings('dd.current-xmpp-contact.online'));
            }
        });

        this.XMPPStatus = Backbone.Model.extend({
            initialize: function () {
                this.set({
                    'status' : this.get('status') || 'online'
                });
                this.on('change', $.proxy(function () {
                    if (this.get('fullname') === undefined) {
                        converse.getVCard(
                            null, // No 'to' attr when getting one's own vCard
                            $.proxy(function (jid, fullname, image, image_type, url) {
                                this.save({'fullname': fullname});
                            }, this)
                        );
                    }
                }, this));
            },

            sendPresence: function (type) {
                if (type === undefined) {
                    type = this.get('status') || 'online';
                }
                var status_message = this.get('status_message'),
                    presence;
                // Most of these presence types are actually not explicitly sent,
                // but I add all of them here fore reference and future proofing.
                if ((type === 'unavailable') ||
                        (type === 'probe') ||
                        (type === 'error') ||
                        (type === 'unsubscribe') ||
                        (type === 'unsubscribed') ||
                        (type === 'subscribe') ||
                        (type === 'subscribed')) {
                    presence = $pres({'type':type});
                } else {
                    if (type === 'online') {
                        presence = $pres();
                    } else {
                        presence = $pres().c('show').t(type).up();
                    }
                    if (status_message) {
                        presence.c('status').t(status_message);
                    }
                }
                converse.connection.send(presence);
            },

            setStatus: function (value) {
                this.sendPresence(value);
                this.save({'status': value});
            },

            setStatusMessage: function (status_message) {
                converse.connection.send($pres().c('show').t(this.get('status')).up().c('status').t(status_message));
                this.save({'status_message': status_message});
                if (this.xhr_custom_status) {
                    $.ajax({
                        url: 'set-custom-status',
                        type: 'POST',
                        data: {'msg': status_message}
                    });
                }
            }
        });

        this.XMPPStatusView = Backbone.View.extend({
            el: "span#xmpp-status-holder",

            events: {
                "click a.choose-xmpp-status": "toggleOptions",
                "click #fancy-xmpp-status-select a.change-xmpp-status-message": "renderStatusChangeForm",
                "submit #set-custom-xmpp-status": "setStatusMessage",
                "click .dropdown dd ul li a": "setStatus"
            },

            toggleOptions: function (ev) {
                ev.preventDefault();
                $(ev.target).parent().parent().siblings('dd').find('ul').toggle('fast');
            },

            change_status_message_template: _.template(
                '<form id="set-custom-xmpp-status">' +
                    '<input type="text" class="custom-xmpp-status" {{ status_message }}"'+
                        'placeholder="'+__('Custom status')+'"/>' +
                    '<button type="submit">'+__('Save')+'</button>' +
                '</form>'),

            status_template: _.template(
                '<div class="xmpp-status">' +
                    '<a class="choose-xmpp-status {{ chat_status }}" data-value="{{status_message}}" href="#" title="'+__('Click to change your chat status')+'">' +
                        '<span class="icon-{{ chat_status }}"></span>'+
                        '{{ status_message }}' +
                    '</a>' +
                    '<a class="change-xmpp-status-message icon-pencil" href="#" title="'+__('Click here to write a custom status message')+'"></a>' +
                '</div>'),

            renderStatusChangeForm: function (ev) {
                ev.preventDefault();
                var status_message = this.model.get('status') || 'offline';
                var input = this.change_status_message_template({'status_message': status_message});
                this.$el.find('.xmpp-status').replaceWith(input);
                this.$el.find('.custom-xmpp-status').focus().focus();
            },

            setStatusMessage: function (ev) {
                ev.preventDefault();
                var status_message = $(ev.target).find('input').val();
                if (status_message === "") {
                }
                this.model.setStatusMessage(status_message);
            },

            setStatus: function (ev) {
                ev.preventDefault();
                var $el = $(ev.target),
                    value = $el.attr('data-value');
                this.model.setStatus(value);
                this.$el.find(".dropdown dd ul").hide();
            },

            getPrettyStatus: function (stat) {
                if (stat === 'chat') {
                    pretty_status = __('online');
                } else if (stat === 'dnd') {
                    pretty_status = __('busy');
                } else if (stat === 'xa') {
                    pretty_status = __('away for long');
                } else if (stat === 'away') {
                    pretty_status = __('away');
                } else {
                    pretty_status = __(stat) || __('online'); // XXX: Is 'online' the right default choice here?
                }
                return pretty_status;
            },

            updateStatusUI: function (model) {
                if (!(_.has(model.changed, 'status')) && !(_.has(model.changed, 'status_message'))) {
                    return;
                }
                var stat = model.get('status');
                // # For translators: the %1$s part gets replaced with the status
                // # Example, I am online
                var status_message = model.get('status_message') || __("I am %1$s", this.getPrettyStatus(stat));
                this.$el.find('#fancy-xmpp-status-select').html(
                    this.status_template({
                        'chat_status': stat,
                        'status_message': status_message
                    }));
            },

            choose_template: _.template(
                '<dl id="target" class="dropdown">' +
                    '<dt id="fancy-xmpp-status-select" class="fancy-dropdown"></dt>' +
                    '<dd><ul class="xmpp-status-menu"></ul></dd>' +
                '</dl>'),

            option_template: _.template(
                '<li>' +
                    '<a href="#" class="{{ value }}" data-value="{{ value }}">'+
                        '<span class="icon-{{ value }}"></span>'+
                        '{{ text }}'+
                    '</a>' +
                '</li>'),

            initialize: function () {
                this.model.on("change", this.updateStatusUI, this);
            },

            render: function () {
                // Replace the default dropdown with something nicer
                var $select = this.$el.find('select#select-xmpp-status'),
                    chat_status = this.model.get('status') || 'offline',
                    options = $('option', $select),
                    $options_target,
                    options_list = [],
                    that = this;
                this.$el.html(this.choose_template());
                this.$el.find('#fancy-xmpp-status-select')
                        .html(this.status_template({
                            'status_message': this.model.get('status_message') || __("I am %1$s", this.getPrettyStatus(chat_status)),
                            'chat_status': chat_status
                            }));
                // iterate through all the <option> elements and add option values
                options.each(function(){
                    options_list.push(that.option_template({'value': $(this).val(),
                                                            'text': this.text
                                                            }));
                });
                $options_target = this.$el.find("#target dd ul").hide();
                $options_target.append(options_list.join(''));
                $select.remove();
                return this;
            }
        });

        this.Feature = Backbone.Model.extend();
        this.Features = Backbone.Collection.extend({
            /* Service Discovery
            * -----------------
            * This collection stores Feature Models, representing features
            * provided by available XMPP entities (e.g. servers)
            * See XEP-0030 for more details: http://xmpp.org/extensions/xep-0030.html
            * All features are shown here: http://xmpp.org/registrar/disco-features.html
            */
            model: converse.Feature,
            initialize: function () {
                this.localStorage = new Backbone.LocalStorage(
                    hex_sha1('converse.features'+converse.bare_jid));
                if (this.localStorage.records.length === 0) {
                    // localStorage is empty, so we've likely never queried this
                    // domain for features yet
                    converse.connection.disco.info(converse.domain, null, $.proxy(this.onInfo, this));
                    converse.connection.disco.items(converse.domain, null, $.proxy(this.onItems, this));
                } else {
                    this.fetch({add:true});
                }
            },

            onItems: function (stanza) {
                $(stanza).find('query item').each($.proxy(function (idx, item) {
                    converse.connection.disco.info(
                        $(item).attr('jid'),
                        null,
                        $.proxy(this.onInfo, this));
                }, this));
            },

            onInfo: function (stanza) {
                var $stanza = $(stanza);
                if (($stanza.find('identity[category=server][type=im]').length === 0) &&
                    ($stanza.find('identity[category=conference][type=text]').length === 0)) {
                    // This isn't an IM server component
                    return;
                }
                $stanza.find('feature').each($.proxy(function (idx, feature) {
                    this.create({
                        'var': $(feature).attr('var'),
                        'from': $stanza.attr('from')
                    });
                }, this));
            }
        });

        this.LoginPanel = Backbone.View.extend({
            tagName: 'div',
            id: "login-dialog",
            events: {
                'submit form#converse-login': 'authenticate'
            },
            tab_template: _.template(
                '<li><a class="current" href="#login">'+__('Sign in')+'</a></li>'),
            template: _.template(
                '<form id="converse-login">' +
                '<label>'+__('XMPP/Jabber Username:')+'</label>' +
                '<input type="username" name="jid">' +
                '<label>'+__('Password:')+'</label>' +
                '<input type="password" name="password">' +
                '<input class="login-submit" type="submit" value="'+__('Log In')+'">' +
                '</form">'),

            bosh_url_input: _.template(
                '<label>'+__('BOSH Service URL:')+'</label>' +
                '<input type="text" id="bosh_service_url">'),

            connect: function ($form, jid, password) {
                if ($form) {
                    $form.find('input[type=submit]').hide().after('<span class="spinner login-submit"/>');
                }
                converse.connection = new Strophe.Connection(converse.bosh_service_url);
                converse.connection.connect(jid, password, converse.onConnect);
            },

            showConnectButton: function () {
                var $form = this.$el.find('#converse-login');
                var $button = $form.find('input[type=submit]')
                if ($button.length) {
                    $button.show().siblings('span').remove();
                }
            },

            initialize: function (cfg) {
                cfg.$parent.html(this.$el.html(this.template()));
                this.$tabs = cfg.$parent.parent().find('#controlbox-tabs');
                this.model.on('connection-fail', function () { this.showConnectButton(); }, this);
                this.model.on('auth-fail', function () { this.showConnectButton(); }, this);
            },

            render: function () {
                this.$tabs.append(this.tab_template());
                this.$el.find('input#jid').focus();
                return this;
            },

            authenticate: function (ev) {
                var $form = $(ev.target),
                    $jid_input = $form.find('input[name=jid]'),
                    jid = $jid_input.val(),
                    $pw_input = $form.find('input[name=password]'),
                    password = $pw_input.val(),
                    $bsu_input = null,
                    errors = false;

                if (! converse.bosh_service_url) {
                    $bsu_input = $form.find('input#bosh_service_url');
                    converse.bosh_service_url = $bsu_input.val();
                    if (! converse.bosh_service_url)  {
                        errors = true;
                        $bsu_input.addClass('error');
                    }
                }
                if (! jid) {
                    errors = true;
                    $jid_input.addClass('error');
                }
                if (! password)  {
                    errors = true;
                    $pw_input.addClass('error');
                }
                if (errors) { return; }
                this.connect($form, jid, password);
                return false;
            },

            remove: function () {
                this.$tabs.empty();
                this.$el.parent().empty();
            }
        });

        this.showControlBox = function () {
            var controlbox = this.chatboxes.get('controlbox');
            if (!controlbox) {
                this.chatboxes.add({
                    id: 'controlbox',
                    box_id: 'controlbox',
                    visible: true
                });
                if (this.connection) {
                    this.chatboxes.get('controlbox').save();
                }
            } else {
                controlbox.trigger('show');
            }
        };

        this.toggleControlBox = function () {
            if ($("div#controlbox").is(':visible')) {
                var controlbox = this.chatboxes.get('controlbox');
                if (this.connection) {
                    controlbox.destroy();
                } else {
                    controlbox.trigger('hide');
                }
            } else {
                this.showControlBox();
            }
        };

        this.initStatus = function (callback) {
            this.xmppstatus = new this.XMPPStatus();
            var id = hex_sha1('converse.xmppstatus-'+this.bare_jid);
            this.xmppstatus.id = id; // This appears to be necessary for backbone.localStorage
            this.xmppstatus.localStorage = new Backbone.LocalStorage(id);
            this.xmppstatus.fetch({success: callback, error: callback});
        };

        this.initRoster = function () {
            // Set up the roster
            this.roster = new this.RosterItems();
            this.roster.localStorage = new Backbone.LocalStorage(
                hex_sha1('converse.rosteritems-'+converse.bare_jid));
            this.connection.roster.registerCallback(
                $.proxy(this.roster.rosterHandler, this.roster),
                null, 'presence', null);
            this.rosterview = new this.RosterView({'model':this.roster});
        };

        this.onConnected = function () {
            if (this.debug) {
                this.connection.xmlInput = function (body) { console.log(body); };
                this.connection.xmlOutput = function (body) { console.log(body); };
                Strophe.log = function (level, msg) { console.log(level+' '+msg); };
                Strophe.error = function (msg) { console.log('ERROR: '+msg); };
            }
            this.bare_jid = Strophe.getBareJidFromJid(this.connection.jid);
            this.domain = Strophe.getDomainFromJid(this.connection.jid);
            this.features = new this.Features();
            this.initStatus($.proxy(function () {
                this.initRoster();
                this.chatboxes.onConnected();
                this.connection.addHandler(
                    $.proxy(this.roster.subscribeToSuggestedItems, this.roster),
                    'http://jabber.org/protocol/rosterx', 'message', null);

                this.connection.addHandler(
                        $.proxy(function (presence) {
                            this.presenceHandler(presence);
                            return true;
                        }, this.roster), null, 'presence', null);

                this.connection.addHandler(
                        $.proxy(function (message) {
                            this.chatboxes.messageReceived(message);
                            return true;
                        }, this), null, 'message', 'chat');

                this.connection.roster.get(function () {});

                $(window).on("blur focus", $.proxy(function(e) {
                    if ((this.windowState != e.type) && (e.type == 'focus')) {
                        converse.clearMsgCounter();
                    }
                    this.windowState = e.type;
                },this));
                this.giveFeedback(__('Online Contacts'));
                if (this.testing) {
                    this.callback(this);
                } else  {
                    this.callback();
                }
            }, this));
        };

        // This is the end of the initialize method.
        this.chatboxes = new this.ChatBoxes();
        this.chatboxesview = new this.ChatBoxesView({model: this.chatboxes});
        $('.toggle-online-users').bind(
            'click',
            $.proxy(function (e) {
                e.preventDefault(); this.toggleControlBox();
            }, this)
        );
        if ((this.prebind) && (!this.connection)) {
            if ((!this.jid) || (!this.sid) || (!this.rid) || (!this.bosh_service_url)) {
                this.log('If you set prebind=true, you MUST supply JID, RID and SID values');
                return;
            }
            this.connection = new Strophe.Connection(this.bosh_service_url);
            this.connection.attach(this.jid, this.sid, this.rid, this.onConnect);
        } else if (this.connection) {
            this.onConnected();
        }
        if (this.show_controlbox_by_default) { this.showControlBox(); }
    };
    return {
        'initialize': function (settings, callback) {
            converse.initialize(settings, callback);
        }
    };
}));<|MERGE_RESOLUTION|>--- conflicted
+++ resolved
@@ -44,7 +44,6 @@
     var converse = {};
     converse.initialize = function (settings, callback) {
         var converse = this;
-<<<<<<< HEAD
 
         // Constants
         var UNENCRYPTED = 0;
@@ -55,8 +54,6 @@
             ENTER: 13
         };
 
-=======
->>>>>>> 7f371b88
         // Default values
         this.allow_contact_requests = true;
         this.allow_muc = true;
@@ -70,10 +67,7 @@
         this.i18n = locales.en;
         this.prebind = false;
         this.show_controlbox_by_default = false;
-<<<<<<< HEAD
         this.show_toolbar = true;
-=======
->>>>>>> 7f371b88
         this.testing = false; // Exposes sensitive data for testing. Never set to true in production systems!
         this.xhr_custom_status = false;
         this.xhr_user_search = false;
@@ -85,10 +79,7 @@
         whitelist = [
             'allow_contact_requests',
             'allow_muc',
-<<<<<<< HEAD
             'allow_otr',
-=======
->>>>>>> 7f371b88
             'animate',
             'auto_list_rooms',
             'auto_subscribe',
@@ -1120,19 +1111,11 @@
                     markup = this.search_contact_template();
                 } else {
                     markup = this.add_contact_form_template();
-<<<<<<< HEAD
                 }
 
                 if (converse.allow_contact_requests) {
                     widgets += this.add_contact_dropdown_template();
                 }
-=======
-                }
-
-                if (converse.allow_contact_requests) {
-                    widgets += this.add_contact_dropdown_template();
-                }
->>>>>>> 7f371b88
                 this.$el.html(widgets);
 
                 this.$el.find('.search-xmpp ul').append(markup);
@@ -2126,17 +2109,13 @@
                 }
                 chatbox = this.get(partner_jid);
                 roster_item = converse.roster.get(partner_jid);
-<<<<<<< HEAD
+
                 if (roster_item === undefined) {
+                    // The buddy was likely removed
                     converse.log('Could not get roster item for JID '+partner_jid, 'error');
-                }
-=======
-                if (!roster_item) {
-                    // The buddy was likely removed
                     return true;
                 }
 
->>>>>>> 7f371b88
                 if (!chatbox) {
                     chatbox = this.create({
                         'id': partner_jid,
@@ -2325,7 +2304,7 @@
                         ));
                 }
                 return this;
-            },
+            }
         });
 
         this.getVCard = function (jid, callback, errback) {
