/*!
 * Converse.js (Web-based XMPP instant messaging client)
 * http://conversejs.org
 *
 * Copyright (c) 2012, Jan-Carel Brand <jc@opkode.com>
 * Dual licensed under the MIT and GPL Licenses
 */

// AMD/global registrations
(function (root, factory) {
    if (typeof console === "undefined" || typeof console.log === "undefined") {
        console = { log: function () {}, error: function () {} };
    }
    if (typeof define === 'function' && define.amd) {
        define("converse", ["converse-dependencies"], function(otr) {
            // Use Mustache style syntax for variable interpolation
            _.templateSettings = {
                evaluate : /\{\[([\s\S]+?)\]\}/g,
                interpolate : /\{\{([\s\S]+?)\}\}/g
            };
            if (typeof otr !== "undefined") {
                return factory(jQuery, _, otr.OTR, otr.DSA, console);
            } else {
                return factory(jQuery, _, undefined, undefined, console);
            }
        });
    } else {
        // Browser globals
        _.templateSettings = {
            evaluate : /\{\[([\s\S]+?)\]\}/g,
            interpolate : /\{\{([\s\S]+?)\}\}/g
        };
        if ((typeof OTR !== "undefined") && (typeof DSA !== "undefined")) {
            root.converse = factory(jQuery, _, OTR, DSA, console);
        } else {
            root.converse = factory(jQuery, _, undefined, undefined, console);
        }
    }
}(this, function ($, _, OTR, DSA, console) {
    $.fn.addHyperlinks = function() {
        if (this.length > 0) {
            this.each(function(i, obj) {
                var x = $(obj).html();
                var list = x.match(/\b(https?:\/\/|www\.|https?:\/\/www\.)[^\s<]{2,200}\b/g );
                if (list) {
                    for (i=0; i<list.length; i++) {
                        var prot = list[i].indexOf('http://') === 0 || list[i].indexOf('https://') === 0 ? '' : 'http://';
                        x = x.replace(list[i], "<a target='_blank' href='" + prot + list[i] + "'>"+ list[i] + "</a>" );
                    }
                }
                $(obj).html(x);
            });
        }
        return this;
    };

    $.fn.addEmoticons = function() {
        if (converse.show_emoticons) {
            if (this.length > 0) {
                this.each(function(i, obj) {
                    var text = $(obj).html();
                    text = text.replace(/:\)/g, '<span class="emoticon icon-smiley"></span>');
                    text = text.replace(/:\-\)/g, '<span class="emoticon icon-smiley"></span>');
                    text = text.replace(/;\)/g, '<span class="emoticon icon-wink"></span>');
                    text = text.replace(/;\-\)/g, '<span class="emoticon icon-wink"></span>');
                    text = text.replace(/:D/g, '<span class="emoticon icon-grin"></span>');
                    text = text.replace(/:\-D/g, '<span class="emoticon icon-grin"></span>');
                    text = text.replace(/:P/g, '<span class="emoticon icon-tongue"></span>');
                    text = text.replace(/:\-P/g, '<span class="emoticon icon-tongue"></span>');
                    text = text.replace(/:p/g, '<span class="emoticon icon-tongue"></span>');
                    text = text.replace(/:\-p/g, '<span class="emoticon icon-tongue"></span>');
                    text = text.replace(/8\)/g, '<span class="emoticon icon-cool"></span>');
                    text = text.replace(/&gt;:\)/g, '<span class="emoticon icon-evil"></span>');
                    text = text.replace(/:S/g, '<span class="emoticon icon-confused"></span>');
                    text = text.replace(/:\\/g, '<span class="emoticon icon-wondering"></span>');
                    text = text.replace(/:\/ /g, '<span class="emoticon icon-wondering"></span>');
                    text = text.replace(/&gt;:\(/g, '<span class="emoticon icon-angry"></span>');
                    text = text.replace(/:\(/g, '<span class="emoticon icon-sad"></span>');
                    text = text.replace(/:\-\(/g, '<span class="emoticon icon-sad"></span>');
                    text = text.replace(/:O/g, '<span class="emoticon icon-shocked"></span>');
                    text = text.replace(/:\-O/g, '<span class="emoticon icon-shocked"></span>');
                    text = text.replace(/\=\-O/g, '<span class="emoticon icon-shocked"></span>');
                    text = text.replace(/\(\^.\^\)b/g, '<span class="emoticon icon-thumbs-up"></span>');
                    text = text.replace(/<3/g, '<span class="emoticon icon-heart"></span>');
                    $(obj).html(text);
                });
            }
        }
        return this;
    };

    var converse = {
        emit: function(evt, data) {
            $(this).trigger(evt, data);
        },
        once: function(evt, handler) {
            $(this).one(evt, handler);
        },
        on: function(evt, handler) {
            $(this).bind(evt, handler);
        },
        off: function(evt, handler) {
            $(this).unbind(evt, handler);
        }
    };

    converse.initialize = function (settings, callback) {
        var converse = this;

        // Constants
        // ---------
        var UNENCRYPTED = 0;
        var UNVERIFIED= 1;
        var VERIFIED= 2;
        var FINISHED = 3;
        var KEY = {
            ENTER: 13
        };
        var HAS_CSPRNG = ((typeof crypto !== 'undefined') &&
            ((typeof crypto.randomBytes === 'function') ||
                (typeof crypto.getRandomValues === 'function')
        ));
        var HAS_CRYPTO = HAS_CSPRNG && (
            (typeof CryptoJS !== "undefined") &&
            (typeof OTR !== "undefined") &&
            (typeof DSA !== "undefined")
        );

        // Default configuration values
        // ----------------------------
        this.allow_contact_requests = true;
        this.allow_muc = true;
        this.allow_otr = true;
        this.animate = true;
        this.auto_list_rooms = false;
        this.auto_reconnect = true;
        this.auto_subscribe = false;
        this.bosh_service_url = undefined; // The BOSH connection manager URL.
        this.cache_otr_key = false;
        this.debug = false;
        this.expose_rid_and_sid = false;
        this.hide_muc_server = false;
        this.i18n = locales.en;
        this.prebind = false;
        this.show_controlbox_by_default = false;
        this.show_only_online_users = false;
        this.show_call_button = false;
        this.show_emoticons = true;
        this.show_toolbar = true;
        this.use_otr_by_default = false;
        this.use_vcards = true;
        this.xhr_custom_status = false;
        this.xhr_custom_status_url = '';
        this.xhr_user_search = false;
        this.xhr_user_search_url = '';

        // Allow only whitelisted configuration attributes to be overwritten
        _.extend(this, _.pick(settings, [
            'allow_contact_requests',
            'allow_muc',
            'allow_otr',
            'animate',
            'auto_list_rooms',
            'auto_reconnect',
            'auto_subscribe',
            'bosh_service_url',
            'cache_otr_key',
            'connection',
            'debug',
            'expose_rid_and_sid',
            'fullname',
            'hide_muc_server',
            'i18n',
            'jid',
            'prebind',
            'rid',
            'show_call_button',
            'show_controlbox_by_default',
            'show_emoticons',
            'show_only_online_users',
            'show_toolbar',
            'sid',
            'use_otr_by_default',
            'use_vcards',
            'xhr_custom_status',
            'xhr_custom_status_url',
            'xhr_user_search',
            'xhr_user_search_url'
        ]));

        // Only allow OTR if we have the capability
        this.allow_otr = this.allow_otr && HAS_CRYPTO;

        // Only use OTR by default if allow OTR is enabled to begin with
        this.use_otr_by_default = this.use_otr_by_default && this.allow_otr;

        // Translation machinery
        // ---------------------
        var __ = $.proxy(function (str) {
            // Translation factory
            if (this.i18n === undefined) {
                this.i18n = locales.en;
            }
            var t = this.i18n.translate(str);
            if (arguments.length>1) {
                return t.fetch.apply(t, [].slice.call(arguments,1));
            } else {
                return t.fetch();
            }
        }, this);

        var ___ = function (str) {
            /* XXX: This is part of a hack to get gettext to scan strings to be
             * translated. Strings we cannot send to the function above because
             * they require variable interpolation and we don't yet have the
             * variables at scan time.
             *
             * See actionInfoMessages
             */
            return str;
        };

        // Translation aware constants
        // ---------------------------
        var OTR_CLASS_MAPPING = {};
        OTR_CLASS_MAPPING[UNENCRYPTED] = 'unencrypted';
        OTR_CLASS_MAPPING[UNVERIFIED] = 'unverified';
        OTR_CLASS_MAPPING[VERIFIED] = 'verified';
        OTR_CLASS_MAPPING[FINISHED] = 'finished';

        var OTR_TRANSLATED_MAPPING  = {};
        OTR_TRANSLATED_MAPPING[UNENCRYPTED] = __('unencrypted');
        OTR_TRANSLATED_MAPPING[UNVERIFIED] = __('unverified');
        OTR_TRANSLATED_MAPPING[VERIFIED] = __('verified');
        OTR_TRANSLATED_MAPPING[FINISHED] = __('finished');

        var STATUSES = {
            'dnd': __('This contact is busy'),
            'online': __('This contact is online'),
            'offline': __('This contact is offline'),
            'unavailable': __('This contact is unavailable'),
            'xa': __('This contact is away for an extended period'),
            'away': __('This contact is away')
        };

        // Module-level variables
        // ----------------------
        this.callback = callback || function () {};
        this.initial_presence_sent = 0;
        this.msg_counter = 0;

        // Module-level functions
        // ----------------------
        this.giveFeedback = function (message, klass) {
            $('.conn-feedback').text(message);
            $('.conn-feedback').attr('class', 'conn-feedback');
            if (klass) {
                $('.conn-feedback').addClass(klass);
            }
        };

        this.log = function (txt, level) {
            if (this.debug) {
                if (level == 'error') {
                    console.log('ERROR: '+txt);
                } else {
                    console.log(txt);
                }
            }
        };

        this.getVCard = function (jid, callback, errback) {
            if (!this.use_vcards) {
                if (callback) {
                    callback(jid, jid);
                }
                return;
            }
            converse.connection.vcard.get(
                $.proxy(function (iq) {
                    // Successful callback
                    var $vcard = $(iq).find('vCard');
                    var fullname = $vcard.find('FN').text(),
                        img = $vcard.find('BINVAL').text(),
                        img_type = $vcard.find('TYPE').text(),
                        url = $vcard.find('URL').text();
                    if (jid) {
                        var rosteritem = converse.roster.get(jid);
                        if (rosteritem) {
                            fullname = _.isEmpty(fullname)? rosteritem.get('fullname') || jid: fullname;
                            rosteritem.save({
                                'fullname': fullname,
                                'image_type': img_type,
                                'image': img,
                                'url': url,
                                'vcard_updated': converse.toISOString(new Date())
                            });
                        }
                    }
                    if (callback) {
                        callback(jid, fullname, img, img_type, url);
                    }
                }, this),
                jid,
                function (iq) {
                    // Error callback
                    var rosteritem = converse.roster.get(jid);
                    if (rosteritem) {
                        rosteritem.save({
                            'vcard_updated': converse.toISOString(new Date())
                        });
                    }
                    if (errback) {
                        errback(iq);
                    }
                }
            );
        };

        this.reconnect = function () {
            converse.giveFeedback(__('Reconnecting'), 'error');
            if (!converse.prebind) {
                this.connection.connect(
                    this.connection.jid,
                    this.connection.pass,
                    function (status, condition) {
                        converse.onConnect(status, condition, true);
                    },
                    this.connection.wait,
                    this.connection.hold,
                    this.connection.route
                );
            }
        };

        this.showLoginButton = function () {
            var view = converse.chatboxesview.views.controlbox;
            if (typeof view.loginpanel !== 'undefined') {
                view.loginpanel.showLoginButton();
            }
        };

        this.onConnect = function (status, condition, reconnect) {
            var $button, $form;
            if ((status === Strophe.Status.CONNECTED) ||
                (status === Strophe.Status.ATTACHED)) {
                if ((typeof reconnect !== 'undefined') && (reconnect)) {
                    converse.log(status === Strophe.Status.CONNECTED ? 'Reconnected' : 'Reattached');
                    converse.onReconnected();
                } else {
                    converse.log(status === Strophe.Status.CONNECTED ? 'Connected' : 'Attached');
                    converse.onConnected();
                }
            } else if (status === Strophe.Status.DISCONNECTED) {
                // TODO: Handle case where user manually logs out...
                converse.giveFeedback(__('Disconnected'), 'error');
                if (converse.auto_reconnect) {
                    converse.reconnect();
                } else {
                    converse.showLoginButton();
                }
            } else if (status === Strophe.Status.Error) {
                converse.showLoginButton();
                converse.giveFeedback(__('Error'), 'error');
            } else if (status === Strophe.Status.CONNECTING) {
                converse.giveFeedback(__('Connecting'));
            } else if (status === Strophe.Status.CONNFAIL) {
                converse.showLoginButton();
                converse.giveFeedback(__('Connection Failed'), 'error');
            } else if (status === Strophe.Status.AUTHENTICATING) {
                converse.giveFeedback(__('Authenticating'));
            } else if (status === Strophe.Status.AUTHFAIL) {
                converse.showLoginButton();
                converse.giveFeedback(__('Authentication Failed'), 'error');
            } else if (status === Strophe.Status.DISCONNECTING) {
                converse.giveFeedback(__('Disconnecting'), 'error');
            }
        };

        this.toISOString = function (date) {
            var pad;
            if (typeof date.toISOString !== 'undefined') {
                return date.toISOString();
            } else {
                // IE <= 8 Doesn't have toISOStringMethod
                pad = function (num) {
                    return (num < 10) ? '0' + num : '' + num;
                };
                return date.getUTCFullYear() + '-' +
                    pad(date.getUTCMonth() + 1) + '-' +
                    pad(date.getUTCDate()) + 'T' +
                    pad(date.getUTCHours()) + ':' +
                    pad(date.getUTCMinutes()) + ':' +
                    pad(date.getUTCSeconds()) + '.000Z';
            }
        };

        this.parseISO8601 = function (datestr) {
            /* Parses string formatted as 2013-02-14T11:27:08.268Z to a Date obj.
            */
            var numericKeys = [1, 4, 5, 6, 7, 10, 11],
                struct = /^\s*(\d{4})-(\d{2})-(\d{2})T(\d{2}):(\d{2}):(\d{2}\.?\d*)Z\s*$/.exec(datestr),
                minutesOffset = 0,
                i, k;

            for (i = 0; (k = numericKeys[i]); ++i) {
                struct[k] = +struct[k] || 0;
            }
            // allow undefined days and months
            struct[2] = (+struct[2] || 1) - 1;
            struct[3] = +struct[3] || 1;
            if (struct[8] !== 'Z' && struct[9] !== undefined) {
                minutesOffset = struct[10] * 60 + struct[11];

                if (struct[9] === '+') {
                    minutesOffset = 0 - minutesOffset;
                }
            }
            return new Date(Date.UTC(struct[1], struct[2], struct[3], struct[4], struct[5] + minutesOffset, struct[6], struct[7]));
        };

        this.updateMsgCounter = function () {
            if (this.msg_counter > 0) {
                if (document.title.search(/^Messages \(\d+\) /) == -1) {
                    document.title = "Messages (" + this.msg_counter + ") " + document.title;
                } else {
                    document.title = document.title.replace(/^Messages \(\d+\) /, "Messages (" + this.msg_counter + ") ");
                }
                window.blur();
                window.focus();
            } else if (document.title.search(/^Messages \(\d+\) /) != -1) {
                document.title = document.title.replace(/^Messages \(\d+\) /, "");
            }
        };

        this.incrementMsgCounter = function () {
            this.msg_counter += 1;
            this.updateMsgCounter();
        };

        this.clearMsgCounter = function () {
            this.msg_counter = 0;
            this.updateMsgCounter();
        };

        this.initStatus = function (callback) {
            this.xmppstatus = new this.XMPPStatus();
            var id = hex_sha1('converse.xmppstatus-'+this.bare_jid);
            this.xmppstatus.id = id; // This appears to be necessary for backbone.localStorage
            this.xmppstatus.localStorage = new Backbone.LocalStorage(id);
            this.xmppstatus.fetch({success: callback, error: callback});
        };

        this.registerRosterHandler = function () {
            // Register handlers that depend on the roster
            this.connection.roster.registerCallback(
                $.proxy(this.roster.rosterHandler, this.roster),
                null, 'presence', null);
        };

        this.registerRosterXHandler = function () {
            this.connection.addHandler(
                $.proxy(this.roster.subscribeToSuggestedItems, this.roster),
                'http://jabber.org/protocol/rosterx', 'message', null);
        };

        this.registerPresenceHandler = function () {
            this.connection.addHandler(
                $.proxy(function (presence) {
                    this.presenceHandler(presence);
                    return true;
                }, this.roster), null, 'presence', null);
        };

        this.initRoster = function () {
            // Set up the roster
            this.roster = new this.RosterItems();
            this.roster.localStorage = new Backbone.LocalStorage(
                hex_sha1('converse.rosteritems-'+converse.bare_jid));
            this.registerRosterHandler();
            this.registerRosterXHandler();
            this.registerPresenceHandler();
            // No create the view which will fetch roster items from
            // localStorage
            this.rosterview = new this.RosterView({'model':this.roster});
        };

        this.registerGlobalEventHandlers = function () {
            $(document).click(function() {
                if ($('.toggle-otr ul').is(':visible')) {
                    $('.toggle-otr ul', this).slideUp();
                }
                if ($('.toggle-smiley ul').is(':visible')) {
                    $('.toggle-smiley ul', this).slideUp();
                }
            });

            $(window).on("blur focus", $.proxy(function(e) {
                if ((this.windowState != e.type) && (e.type == 'focus')) {
                    converse.clearMsgCounter();
                }
                this.windowState = e.type;
            },this));
        };

        this.onReconnected = function () {
            // We need to re-register all the event handlers on the newly
            // created connection.
            this.initStatus($.proxy(function () {
                this.registerRosterXHandler();
                this.registerPresenceHandler();
                this.chatboxes.registerMessageHandler();
                converse.xmppstatus.sendPresence();
                this.giveFeedback(__('Online Contacts'));
            }, this));
        };

        this.onConnected = function () {
            if (this.debug) {
                this.connection.xmlInput = function (body) { console.log(body); };
                this.connection.xmlOutput = function (body) { console.log(body); };
                Strophe.log = function (level, msg) { console.log(level+' '+msg); };
                Strophe.error = function (msg) { console.log('ERROR: '+msg); };
            }
            this.bare_jid = Strophe.getBareJidFromJid(this.connection.jid);
            this.domain = Strophe.getDomainFromJid(this.connection.jid);
            this.features = new this.Features();
            this.initStatus($.proxy(function () {
                this.initRoster();
                this.chatboxes.onConnected();
                this.connection.roster.get(function () {});
                this.registerGlobalEventHandlers();
                this.giveFeedback(__('Online Contacts'));

                if (this.callback) {
                    if (this.connection.service === 'jasmine tests') {
                        // XXX: Call back with the internal converse object. This
                        // object should never be exposed to production systems.
                        // 'jasmine tests' is an invalid http bind service value,
                        // so we're sure that this is just for tests.
                        //
                        // TODO: We might need to consider websockets, which
                        // probably won't use the 'service' attr. Current
                        // strophe.js version used by converse.js doesn't support
                        // websockets.
                        this.callback(this);
                    } else  {
                        this.callback();
                    }
                }
            }, this));
            converse.emit('onReady');
        };

        // Backbone Models and Views
        // -------------------------
        this.OTR = Backbone.Model.extend({
            // A model for managing OTR settings.
            getSessionPassphrase: function () {
                if (converse.prebind) {
                    var key = hex_sha1(converse.connection.jid),
                        pass = window.sessionStorage[key];
                    if (typeof pass === 'undefined') {
                        pass = Math.floor(Math.random()*4294967295).toString();
                        window.sessionStorage[key] = pass;
                    }
                    return pass;
                } else {
                    return converse.connection.pass;
                }
            },

            generatePrivateKey: function () {
                var key = new DSA();
                var jid = converse.connection.jid;
                if (converse.cache_otr_key) {
                    var cipher = CryptoJS.lib.PasswordBasedCipher;
                    var pass = this.getSessionPassphrase();
                    if (typeof pass !== "undefined") {
                        // Encrypt the key and set in sessionStorage. Also store instance tag.
                        window.sessionStorage[hex_sha1(jid+'priv_key')] =
                            cipher.encrypt(CryptoJS.algo.AES, key.packPrivate(), pass).toString();
                        window.sessionStorage[hex_sha1(jid+'instance_tag')] = instance_tag;
                        window.sessionStorage[hex_sha1(jid+'pass_check')] = 
                            cipher.encrypt(CryptoJS.algo.AES, 'match', pass).toString();
                    }
                }
                return key;
            }
        });

        this.Message = Backbone.Model.extend();

        this.Messages = Backbone.Collection.extend({
            model: converse.Message
        });

        this.ChatBox = Backbone.Model.extend({
            initialize: function () {
                if (this.get('box_id') !== 'controlbox') {
                    this.messages = new converse.Messages();
                    this.messages.localStorage = new Backbone.LocalStorage(
                        hex_sha1('converse.messages'+this.get('jid')+converse.bare_jid));
                    this.set({
                        'user_id' : Strophe.getNodeFromJid(this.get('jid')),
                        'box_id' : hex_sha1(this.get('jid')),
                        'otr_status': this.get('otr_status') || UNENCRYPTED
                    });
                }
            },

            getSession: function (callback) {
                var cipher = CryptoJS.lib.PasswordBasedCipher;
                var result, pass, instance_tag, saved_key, pass_check;
                if (converse.cache_otr_key) {
                    pass = converse.otr.getSessionPassphrase();
                    if (typeof pass !== "undefined") {
                        instance_tag = window.sessionStorage[hex_sha1(this.id+'instance_tag')];
                        saved_key = window.sessionStorage[hex_sha1(this.id+'priv_key')];
                        pass_check = window.sessionStorage[hex_sha1(this.connection.jid+'pass_check')];
                        if (saved_key && instance_tag && typeof pass_check !== 'undefined') {
                            var decrypted = cipher.decrypt(CryptoJS.algo.AES, saved_key, pass);
                            var key = DSA.parsePrivate(decrypted.toString(CryptoJS.enc.Latin1));
                            if (cipher.decrypt(CryptoJS.algo.AES, pass_check, pass).toString(CryptoJS.enc.Latin1) === 'match') {
                                // Verified that the passphrase is still the same
                                this.trigger('showHelpMessages', [__('Re-establishing encrypted session')]);
                                callback({
                                    'key': key,
                                    'instance_tag': instance_tag
                                });
                                return; // Our work is done here
                            }
                        }
                    }
                }
                // We need to generate a new key and instance tag
                this.trigger('showHelpMessages', [
                    __('Generating private key.'),
                    __('Your browser might become unresponsive.')],
                    null,
                    true // show spinner
                );
                setTimeout(function () {
                    callback({
                        'key': converse.otr.generatePrivateKey.apply(this),
                        'instance_tag': OTR.makeInstanceTag()
                    });
                }, 500);
            },

            updateOTRStatus: function (state) {
                switch (state) {
                    case OTR.CONST.STATUS_AKE_SUCCESS:
                        if (this.otr.msgstate === OTR.CONST.MSGSTATE_ENCRYPTED) {
                            this.save({'otr_status': UNVERIFIED});
                        }
                        break;
                    case OTR.CONST.STATUS_END_OTR:
                        if (this.otr.msgstate === OTR.CONST.MSGSTATE_FINISHED) {
                            this.save({'otr_status': FINISHED});
                        } else if (this.otr.msgstate === OTR.CONST.MSGSTATE_PLAINTEXT) {
                            this.save({'otr_status': UNENCRYPTED});
                        }
                        break;
                }
            },

            onSMP: function (type, data) {
                // Event handler for SMP (Socialist's Millionaire Protocol)
                // used by OTR (off-the-record).
                switch (type) {
                    case 'question':
                        this.otr.smpSecret(prompt(__(
                            'Authentication request from %1$s\n\nYour buddy is attempting to verify your identity, by asking you the question below.\n\n%2$s',
                            [this.get('fullname'), data])));
                        break;
                    case 'trust':
                        if (data === true) {
                            this.save({'otr_status': VERIFIED});
                        } else {
                            this.trigger(
                                'showHelpMessages',
                                [__("Could not verify this user's identify.")],
                                'error');
                            this.save({'otr_status': UNVERIFIED});
                        }
                        break;
                    default:
                        throw new Error('Unknown type.');
                }
            },

            initiateOTR: function (query_msg) {
                // Sets up an OTR object through which we can send and receive
                // encrypted messages.
                //
                // If 'query_msg' is passed in, it means there is an alread incoming
                // query message from our buddy. Otherwise, it is us who will
                // send the query message to them.
                this.save({'otr_status': UNENCRYPTED});
                var session = this.getSession($.proxy(function (session) {
                    this.otr = new OTR({
                        fragment_size: 140,
                        send_interval: 200,
                        priv: session.key,
                        instance_tag: session.instance_tag,
                        debug: this.debug
                    });
                    this.otr.on('status', $.proxy(this.updateOTRStatus, this));
                    this.otr.on('smp', $.proxy(this.onSMP, this));

                    this.otr.on('ui', $.proxy(function (msg) {
                        this.trigger('showReceivedOTRMessage', msg);
                    }, this));
                    this.otr.on('io', $.proxy(function (msg) {
                        this.trigger('sendMessageStanza', msg);
                    }, this));
                    this.otr.on('error', $.proxy(function (msg) {
                        this.trigger('showOTRError', msg);
                    }, this));

                    this.trigger('showHelpMessages', [__('Exchanging private key with buddy.')]);
                    if (query_msg) {
                        this.otr.receiveMsg(query_msg);
                    } else {
                        this.otr.sendQueryMsg();
                    }
                }, this));
            },

            endOTR: function () {
                if (this.otr) {
                    this.otr.endOtr();
                }
                this.save({'otr_status': UNENCRYPTED});
            },

            createMessage: function (message) {
                var $message = $(message),
                    body = $message.children('body').text(),
                    from = Strophe.getBareJidFromJid($message.attr('from')),
                    composing = $message.find('composing'),
                    delayed = $message.find('delay').length > 0,
                    fullname = this.get('fullname'),
                    stamp, time, sender;
                fullname = (_.isEmpty(fullname)? from: fullname).split(' ')[0];

                if (!body) {
                    if (composing.length) {
                        this.messages.add({
                            fullname: fullname,
                            sender: 'them',
                            delayed: delayed,
                            time: converse.toISOString(new Date()),
                            composing: composing.length
                        });
                    }
                } else {
                    if (delayed) {
                        stamp = $message.find('delay').attr('stamp');
                        time = stamp;
                    } else {
                        time = converse.toISOString(new Date());
                    }
                    if (from == converse.bare_jid) {
                        sender = 'me';
                    } else {
                        sender = 'them';
                    }
                    this.messages.create({
                        fullname: fullname,
                        sender: sender,
                        delayed: delayed,
                        time: time,
                        message: body
                    });
                }
            },

            messageReceived: function (message) {
                var $body = $(message).children('body');
                var text = ($body.length > 0 ? $body.text() : undefined);
                if ((!text) || (!converse.allow_otr)) {
                    return this.createMessage(message);
                }
                if (text.match(/^\?OTRv23?/)) {
                    this.initiateOTR(text);
                } else {
                    if (_.contains([UNVERIFIED, VERIFIED], this.get('otr_status'))) {
                        this.otr.receiveMsg(text);
                    } else {
                        if (text.match(/^\?OTR/)) {
                            if (!this.otr) {
                                this.initiateOTR(text);
                            } else {
                                this.otr.receiveMsg(text);
                            }
                        } else {
                            // Normal unencrypted message.
                            this.createMessage(message);
                        }
                    }
                }
            }
        });

        this.ChatBoxView = Backbone.View.extend({
            length: 200,
            tagName: 'div',
            className: 'chatbox',
            is_chatroom: false,  // This is not a multi-user chatroom

            events: {
                'click .close-chatbox-button': 'closeChat',
                'keypress textarea.chat-textarea': 'keyPressed',
                'click .toggle-smiley': 'toggleEmoticonMenu',
                'click .toggle-smiley ul li': 'insertEmoticon',
                'click .toggle-otr': 'toggleOTRMenu',
                'click .start-otr': 'startOTRFromToolbar',
                'click .end-otr': 'endOTR',
                'click .auth-otr': 'authOTR',
                'click .toggle-call': 'toggleCall'
            },

            template: _.template(
                '<div class="chat-head chat-head-chatbox">' +
                    '<a class="close-chatbox-button icon-close"></a>' +
                    '<a href="{{url}}" target="_blank" class="user">' +
                        '<div class="chat-title"> {{ fullname }} </div>' +
                    '</a>' +
                    '<p class="user-custom-message"><p/>' +
                '</div>' +
                '<div class="chat-content"></div>' +
                '<form class="sendXMPPMessage" action="" method="post">' +
                    '{[ if ('+converse.show_toolbar+') { ]}' +
                        '<ul class="chat-toolbar no-text-select"></ul>'+
                    '{[ } ]}' +
                '<textarea ' +
                    'type="text" ' +
                    'class="chat-textarea" ' +
                    'placeholder="'+__('Personal message')+'"/>'+
                '</form>'
            ),


            toolbar_template: _.template(
                '{[ if (show_emoticons)  { ]}' +
                    '<li class="toggle-smiley icon-happy" title="Insert a smilery">' +
                        '<ul>' +
                            '<li><a class="icon-smiley" href="#" data-emoticon=":)"></a></li>'+
                            '<li><a class="icon-wink" href="#" data-emoticon=";)"></a></li>'+
                            '<li><a class="icon-grin" href="#" data-emoticon=":D"></a></li>'+
                            '<li><a class="icon-tongue" href="#" data-emoticon=":P"></a></li>'+
                            '<li><a class="icon-cool" href="#" data-emoticon="8)"></a></li>'+
                            '<li><a class="icon-evil" href="#" data-emoticon=">:)"></a></li>'+
                            '<li><a class="icon-confused" href="#" data-emoticon=":S"></a></li>'+
                            '<li><a class="icon-wondering" href="#" data-emoticon=":\\"></a></li>'+
                            '<li><a class="icon-angry" href="#" data-emoticon=">:("></a></li>'+
                            '<li><a class="icon-sad" href="#" data-emoticon=":("></a></li>'+
                            '<li><a class="icon-shocked" href="#" data-emoticon=":O"></a></li>'+
                            '<li><a class="icon-thumbs-up" href="#" data-emoticon="(^.^)b"></a></li>'+
                            '<li><a class="icon-heart" href="#" data-emoticon="<3"></a></li>'+
                        '</ul>' +
                    '</li>' +
                '{[ } ]}' +
                '{[ if (' + converse.show_call_button + ')  { ]}' +
                    '<li><a class="toggle-call icon-phone" title="Start a call"></a></li>' +
                '{[ } ]}' +
                '{[ if (allow_otr)  { ]}' +
                    '<li class="toggle-otr {{otr_status_class}}" title="{{otr_tooltip}}">'+
                        '<span class="chat-toolbar-text">{{otr_translated_status}}</span>'+
                        '{[ if (otr_status == "'+UNENCRYPTED+'") { ]}' +
                            '<span class="icon-unlocked"></span>'+
                        '{[ } ]}' +
                        '{[ if (otr_status == "'+UNVERIFIED+'") { ]}' +
                            '<span class="icon-lock"></span>'+
                        '{[ } ]}' +
                        '{[ if (otr_status == "'+VERIFIED+'") { ]}' +
                            '<span class="icon-lock"></span>'+
                        '{[ } ]}' +
                        '{[ if (otr_status == "'+FINISHED+'") { ]}' +
                            '<span class="icon-unlocked"></span>'+
                        '{[ } ]}' +
                        '<ul>'+
                            '{[ if (otr_status == "'+UNENCRYPTED+'") { ]}' +
                                '<li><a class="start-otr" href="#">'+__('Start encrypted conversation')+'</a></li>'+
                            '{[ } ]}' +
                            '{[ if (otr_status != "'+UNENCRYPTED+'") { ]}' +
                                '<li><a class="start-otr" href="#">'+__('Refresh encrypted conversation')+'</a></li>'+
                                '<li><a class="end-otr" href="#">'+__('End encrypted conversation')+'</a></li>'+
                                '<li><a class="auth-otr" data-scheme="smp" href="#">'+__('Verify with SMP')+'</a></li>'+
                            '{[ } ]}' +
                            '{[ if (otr_status == "'+UNVERIFIED+'") { ]}' +
                                '<li><a class="auth-otr" data-scheme="fingerprint" href="#">'+__('Verify with fingerprints')+'</a></li>'+
                            '{[ } ]}' +
                            '<li><a href="http://www.cypherpunks.ca/otr/help/3.2.0/levels.php" target="_blank">'+__("What\'s this?")+'</a></li>'+
                        '</ul>'+
                    '</li>'+
                '{[ } ]}'
            ),

            message_template: _.template(
                '<div class="chat-message {{extra_classes}}">' +
                    '<span class="chat-message-{{sender}}">{{time}} {{username}}:&nbsp;</span>' +
                    '<span class="chat-message-content">{{message}}</span>' +
                '</div>'),

            action_template: _.template(
                '<div class="chat-message {{extra_classes}}">' +
                    '<span class="chat-message-{{sender}}">{{time}} **{{username}} </span>' +
                    '<span class="chat-message-content">{{message}}</span>' +
                '</div>'),

            new_day_template: _.template(
                '<time class="chat-date" datetime="{{isodate}}">{{datestring}}</time>'
                ),

            initialize: function (){
                this.model.messages.on('add', this.onMessageAdded, this);
                this.model.on('show', this.show, this);
                this.model.on('destroy', this.hide, this);
                this.model.on('change', this.onChange, this);
                this.model.on('showOTRError', this.showOTRError, this);
                this.model.on('buddyStartsOTR', this.buddyStartsOTR, this);
                this.model.on('showHelpMessages', this.showHelpMessages, this);
                this.model.on('sendMessageStanza', this.sendMessageStanza, this);
                this.model.on('showSentOTRMessage', function (text) {
                    this.showOTRMessage(text, 'me');
                }, this);
                this.model.on('showReceivedOTRMessage', function (text) {
                    this.showOTRMessage(text, 'them');
                }, this);
                this.updateVCard();
                this.$el.appendTo(converse.chatboxesview.$el);
                this.render().show().model.messages.fetch({add: true});

                if (this.model.get('status')) {
                    this.showStatusMessage(this.model.get('status'));
                }

<<<<<<< HEAD
                if (_.contains([UNVERIFIED, VERIFIED], this.model.get('otr_status'))) {
=======
                if (converse.use_otr_by_default) {
>>>>>>> 201004f8
                    this.model.initiateOTR();
                }
            },

            render: function () {
                this.$el.attr('id', this.model.get('box_id'))
                    .html(this.template(this.model.toJSON()));
                this.renderToolbar().renderAvatar();
                return this;
            },

            showStatusNotification: function (message, replace) {
                var $chat_content = this.$el.find('.chat-content');
                $chat_content.find('div.chat-event').remove().end()
                    .append($('<div class="chat-event"></div>').text(message));
                this.scrollDown();
            },

            renderEmoticons: function (text) {
                if (converse.show_emoticons) {
                    text = text.replace(/:\)/g, '<span class="emoticon icon-smiley"></span>');
                    text = text.replace(/:\-\)/g, '<span class="emoticon icon-smiley"></span>');
                    text = text.replace(/;\)/g, '<span class="emoticon icon-wink"></span>');
                    text = text.replace(/;\-\)/g, '<span class="emoticon icon-wink"></span>');
                    text = text.replace(/:D/g, '<span class="emoticon icon-grin"></span>');
                    text = text.replace(/:\-D/g, '<span class="emoticon icon-grin"></span>');
                    text = text.replace(/:P/g, '<span class="emoticon icon-tongue"></span>');
                    text = text.replace(/:\-P/g, '<span class="emoticon icon-tongue"></span>');
                    text = text.replace(/:p/g, '<span class="emoticon icon-tongue"></span>');
                    text = text.replace(/:\-p/g, '<span class="emoticon icon-tongue"></span>');
                    text = text.replace(/8\)/g, '<span class="emoticon icon-cool"></span>');
                    text = text.replace(/>:\)/g, '<span class="emoticon icon-evil"></span>');
                    text = text.replace(/:S/g, '<span class="emoticon icon-confused"></span>');
                    text = text.replace(/:\\/g, '<span class="emoticon icon-wondering"></span>');
                    text = text.replace(/:\//g, '<span class="emoticon icon-wondering"></span>');
                    text = text.replace(/>:\(/g, '<span class="emoticon icon-angry"></span>');
                    text = text.replace(/:\(/g, '<span class="emoticon icon-sad"></span>');
                    text = text.replace(/:\-\(/g, '<span class="emoticon icon-sad"></span>');
                    text = text.replace(/:O/g, '<span class="emoticon icon-shocked"></span>');
                    text = text.replace(/:\-O/g, '<span class="emoticon icon-shocked"></span>');
                    text = text.replace(/\=\-O/g, '<span class="emoticon icon-shocked"></span>');
                    text = text.replace(/\(\^.\^\)b/g, '<span class="emoticon icon-thumbs-up"></span>');
                    text = text.replace(/<3/g, '<span class="emoticon icon-heart"></span>');
                }
                return text;
            },

            showMessage: function ($el, msg_dict) {
                var this_date = converse.parseISO8601(msg_dict.time),
                    text = msg_dict.message,
                    match = text.match(/^\/(.*?)(?: (.*))?$/),
                    sender = msg_dict.sender,
                    template, username;

                if ((match) && (match[1] === 'me')) {
                    text = text.replace(/^\/me/, '');
                    template = this.action_template;
                    username = msg_dict.fullname;
                } else  {
                    template = this.message_template;
                    username = sender === 'me' && __('me') || msg_dict.fullname;
                }
                $el.find('div.chat-event').remove();
                var message = template({
                    'sender': sender,
                    'time': this_date.toTimeString().substring(0,5),
                    'username': username,
                    'message': '',
                    'extra_classes': msg_dict.delayed && 'delayed' || ''
                });
                $el.append($(message).children('.chat-message-content').first().text(text).addHyperlinks().addEmoticons().parent());
                return this.scrollDown();
            },

            showOTRMessage:  function (text, sender) {
                /* "Off-the-record" messages are encrypted and not stored at all,
                 * so we don't have a backbone converse.Message object to work with.
                 */
                var username = sender === 'me' && sender || this.model.get('fullname');
                var $el = this.$el.find('.chat-content');
                $el.find('div.chat-event').remove();
                $el.append(
                    this.message_template({
                        'sender': sender,
                        'time': (new Date()).toTimeString().substring(0,5),
                        'message': text,
                        'username': username,
                        'extra_classes': ''
                    }));
                return this.scrollDown();
            },

            showHelpMessages: function (msgs, type, spinner) {
                var $chat_content = this.$el.find('.chat-content'), i,
                    msgs_length = msgs.length;
                for (i=0; i<msgs_length; i++) {
                    $chat_content.append($('<div class="chat-'+(type||'info')+'">'+msgs[i]+'</div>'));
                }
                if (spinner === true) {
                    $chat_content.append('<span class="spinner"/>');
                } else if (spinner === false) {
                    $chat_content.find('span.spinner').remove();
                }
                return this.scrollDown();
            },

            onMessageAdded: function (message) {
                var time = message.get('time'),
                    times = this.model.messages.pluck('time'),
                    this_date = converse.parseISO8601(time),
                    $chat_content = this.$el.find('.chat-content'),
                    previous_message, idx, prev_date, isodate, text, match;

                // If this message is on a different day than the one received
                // prior, then indicate it on the chatbox.
                idx = _.indexOf(times, time)-1;
                if (idx >= 0) {
                    previous_message = this.model.messages.at(idx);
                    prev_date = converse.parseISO8601(previous_message.get('time'));
                    isodate = new Date(this_date.getTime());
                    isodate.setUTCHours(0,0,0,0);
                    isodate = converse.toISOString(isodate);
                    if (this.isDifferentDay(prev_date, this_date)) {
                        $chat_content.append(this.new_day_template({
                            isodate: isodate,
                            datestring: this_date.toString().substring(0,15)
                        }));
                    }
                }
                if (message.get('composing')) {
                    this.showStatusNotification(message.get('fullname')+' '+'is typing');
                    return;
                } else {
                    this.showMessage($chat_content, _.clone(message.attributes));
                }
                if ((message.get('sender') != 'me') && (converse.windowState == 'blur')) {
                    converse.incrementMsgCounter();
                }
                return this.scrollDown();
            },

            isDifferentDay: function (prev_date, next_date) {
                return (
                    (next_date.getDate() != prev_date.getDate()) ||
                    (next_date.getFullYear() != prev_date.getFullYear()) ||
                    (next_date.getMonth() != prev_date.getMonth()));
            },

            sendMessageStanza: function (text) {
                /*
                 * Sends the actual XML stanza to the XMPP server.
                 */
                // TODO: Look in ChatPartners to see what resources we have for the recipient.
                // if we have one resource, we sent to only that resources, if we have multiple
                // we send to the bare jid.
                var timestamp = (new Date()).getTime();
                var bare_jid = this.model.get('jid');
                var message = $msg({from: converse.connection.jid, to: bare_jid, type: 'chat', id: timestamp})
                    .c('body').t(text).up()
                    .c('active', {'xmlns': 'http://jabber.org/protocol/chatstates'});
                // Forward the message, so that other connected resources are also aware of it.
                // TODO: Forward the message only to other connected resources (inside the browser)
                var forwarded = $msg({to:converse.bare_jid, type:'chat', id:timestamp})
                                .c('forwarded', {xmlns:'urn:xmpp:forward:0'})
                                .c('delay', {xmns:'urn:xmpp:delay',stamp:timestamp}).up()
                                .cnode(message.tree());

                converse.connection.send(message);
                converse.connection.send(forwarded);
            },

            sendMessage: function (text) {
                var match = text.replace(/^\s*/, "").match(/^\/(.*)\s*$/), msgs;
                if (match) {
                    if (match[1] === "clear") {
                        this.$el.find('.chat-content').empty();
                        this.model.messages.reset().localStorage._clear();
                        return;
                    }
                    else if (match[1] === "help") {
                        msgs = [
                            '<strong>/help</strong>:'+__('Show this menu')+'',
                            '<strong>/me</strong>:'+__('Write in the third person')+'',
                            '<strong>/clear</strong>:'+__('Remove messages')+''
                            ];
                        this.showHelpMessages(msgs);
                        return;
                    } else if ((converse.allow_otr) || (match[1] === "endotr")) {
                        return this.endOTR();
                    } else if ((converse.allow_otr) || (match[1] === "otr")) {
                        return this.model.initiateOTR();
                    }
                }
                if (_.contains([UNVERIFIED, VERIFIED], this.model.get('otr_status'))) {
                    // Off-the-record encryption is active
                    this.model.otr.sendMsg(text);
                    this.model.trigger('showSentOTRMessage', text);
                } else {
                    // We only save unencrypted messages.
                    var fullname = converse.xmppstatus.get('fullname');
                    fullname = _.isEmpty(fullname)? converse.bare_jid: fullname;
                    this.model.messages.create({
                        fullname: fullname,
                        sender: 'me',
                        time: converse.toISOString(new Date()),
                        message: text
                    });
                    this.sendMessageStanza(text);
                }
            },

            keyPressed: function (ev) {
                var $textarea = $(ev.target),
                    message, notify, composing;
                if(ev.keyCode == KEY.ENTER) {
                    ev.preventDefault();
                    message = $textarea.val();
                    $textarea.val('').focus();
                    if (message !== '') {
                        if (this.model.get('chatroom')) {
                            this.sendChatRoomMessage(message);
                        } else {
                            this.sendMessage(message);
                        }
                        converse.emit('onMessageSend', message);
                    }
                    this.$el.data('composing', false);
                } else if (!this.model.get('chatroom')) {
                    // composing data is only for single user chat
                    composing = this.$el.data('composing');
                    if (!composing) {
                        if (ev.keyCode != 47) {
                            // We don't send composing messages if the message
                            // starts with forward-slash.
                            notify = $msg({'to':this.model.get('jid'), 'type': 'chat'})
                                            .c('composing', {'xmlns':'http://jabber.org/protocol/chatstates'});
                            converse.connection.send(notify);
                        }
                        this.$el.data('composing', true);
                    }
                }
            },

            insertEmoticon: function (ev) {
                ev.stopPropagation();
                this.$el.find('.toggle-smiley ul').slideToggle(200);
                var $textbox = this.$el.find('textarea.chat-textarea');
                var value = $textbox.val();
                var $target = $(ev.target);
                $target = $target.is('a') ? $target : $target.children('a');
                if (value && (value[value.length-1] !== ' ')) {
                    value = value + ' ';
                }
                $textbox.focus().val(value+$target.data('emoticon')+' ');
            },

            toggleEmoticonMenu: function (ev) {
                ev.stopPropagation();
                this.$el.find('.toggle-smiley ul').slideToggle(200);
            },

            toggleOTRMenu: function (ev) {
                ev.stopPropagation();
                this.$el.find('.toggle-otr ul').slideToggle(200);
            },

            showOTRError: function (msg) {
                if (msg == 'Message cannot be sent at this time.') {
                    this.showHelpMessages(
                        [__('Your message could not be sent')], 'error');
                } else if (msg == 'Received an unencrypted message.') {
                    this.showHelpMessages(
                        [__('We received an unencrypted message')], 'error');
                } else if (msg == 'Received an unreadable encrypted message.') {
                    this.showHelpMessages(
                        [__('We received an unreadable encrypted message')],
                        'error');
                } else {
                    this.showHelpMessages(['Encryption error occured: '+msg], 'error');
                }
                console.log("OTR ERROR:"+msg);
            },

            buddyStartsOTR: function (ev) {
                this.showHelpMessages([__('This user has requested an encrypted session.')]);
                this.model.initiateOTR();
            },

            startOTRFromToolbar: function (ev) {
                $(ev.target).parent().parent().slideUp();
                ev.stopPropagation();
                this.model.initiateOTR();
            },

            endOTR: function (ev) {
                if (typeof ev !== "undefined") {
                    ev.preventDefault();
                    ev.stopPropagation();
                }
                this.model.endOTR();
            },

            authOTR: function (ev) {
                var scheme = $(ev.target).data().scheme;
                var result, question, answer;
                if (scheme === 'fingerprint') {
                    result = confirm(__('Here are the fingerprints, please confirm them with %1$s, outside of this chat.\n\nFingerprint for you, %2$s: %3$s\n\nFingerprint for %1$s: %4$s\n\nIf you have confirmed that the fingerprints match, click OK, otherwise click Cancel.', [
                            this.model.get('fullname'),
                            converse.xmppstatus.get('fullname')||converse.bare_jid,
                            this.model.otr.priv.fingerprint(),
                            this.model.otr.their_priv_pk.fingerprint()
                        ]
                    ));
                    if (result === true) {
                        this.model.save({'otr_status': VERIFIED});
                    } else {
                        this.model.save({'otr_status': UNVERIFIED});
                    }
                } else if (scheme === 'smp') {
                    alert(__('You will be prompted to provide a security question and then an answer to that question.\n\nYour buddy will then be prompted the same question and if they type the exact same answer (case sensitive), their identity will be verified.'));
                    question = prompt(__('What is your security question?'));
                    if (question) {
                        answer = prompt(__('What is the answer to the security question?'));
                        this.model.otr.smpSecret(answer, question);
                    }
                } else {
                    this.showHelpMessages([__('Invalid authentication scheme provided')], 'error');
                }
            },

            toggleCall: function (ev) {
                ev.stopPropagation();

                converse.emit('onCallButtonClicked', {
                    connection: converse.connection,
                    model: this.model
                });
            },

            onChange: function (item, changed) {
                if (_.has(item.changed, 'chat_status')) {
                    var chat_status = item.get('chat_status'),
                        fullname = item.get('fullname');
                    fullname = _.isEmpty(fullname)? item.get('jid'): fullname;
                    if (this.$el.is(':visible')) {
                        if (chat_status === 'offline') {
                            this.showStatusNotification(fullname+' '+'has gone offline');
                        } else if (chat_status === 'away') {
                            this.showStatusNotification(fullname+' '+'has gone away');
                        } else if ((chat_status === 'dnd')) {
                            this.showStatusNotification(fullname+' '+'is busy');
                        } else if (chat_status === 'online') {
                            this.$el.find('div.chat-event').remove();
                        }
                    }
                    converse.emit('onBuddyStatusChanged', item.attributes, item.get('chat_status'));
                }
                if (_.has(item.changed, 'status')) {
                    this.showStatusMessage(item.get('status'));
                    converse.emit('onBuddyStatusMessageChanged', item.attributes, item.get('status'));
                }
                if (_.has(item.changed, 'image')) {
                    this.renderAvatar();
                }
                if (_.has(item.changed, 'otr_status')) {
                    this.renderToolbar().informOTRChange();
                }
                // TODO check for changed fullname as well
            },

            showStatusMessage: function (msg) {
                this.$el.find('p.user-custom-message').text(msg).attr('title', msg);
            },

            closeChat: function () {
                if (converse.connection) {
                    this.model.destroy();
                } else {
                    this.model.trigger('hide');
                }
            },

            updateVCard: function () {
                var jid = this.model.get('jid'),
                    rosteritem = converse.roster.get(jid);
                if ((rosteritem) && (!rosteritem.get('vcard_updated'))) {
                    converse.getVCard(
                        jid,
                        $.proxy(function (jid, fullname, image, image_type, url) {
                            this.model.save({
                                'fullname' : fullname || jid,
                                'url': url,
                                'image_type': image_type,
                                'image': image
                            });
                        }, this),
                        $.proxy(function (stanza) {
                            converse.log("ChatBoxView.initialize: An error occured while fetching vcard");
                        }, this)
                    );
                }
            },

            informOTRChange: function () {
                var data = this.model.toJSON();
                var msgs = [];
                if (data.otr_status == UNENCRYPTED) {
                    msgs.push(__("Your messages are not encrypted anymore"));
                } else if (data.otr_status == UNVERIFIED){
                    msgs.push(__("Your messages are now encrypted but your buddy's identity has not been verified."));
                } else if (data.otr_status == VERIFIED){
                    msgs.push(__("Your buddy's identify has been verified."));
                } else if (data.otr_status == FINISHED){
                    msgs.push(__("Your buddy has ended encryption on their end, you should do the same."));
                }
                return this.showHelpMessages(msgs, 'info', false);
            },

            renderToolbar: function () {
                if (converse.show_toolbar) {
                    var data = this.model.toJSON();
                    if (data.otr_status == UNENCRYPTED) {
                        data.otr_tooltip = __('Your messages are not encrypted. Click here to enable OTR encryption.');
                    } else if (data.otr_status == UNVERIFIED){
                        data.otr_tooltip = __('Your messages are encrypted, but your buddy has not been verified.');
                    } else if (data.otr_status == VERIFIED){
                        data.otr_tooltip = __('Your messages are encrypted and your buddy verified.');
                    } else if (data.otr_status == FINISHED){
                        data.otr_tooltip = __('Your buddy has closed their end of the private session, you should do the same');
                    }
                    data.allow_otr = converse.allow_otr && !this.is_chatroom;
                    data.show_emoticons = converse.show_emoticons;
                    data.otr_translated_status = OTR_TRANSLATED_MAPPING[data.otr_status];
                    data.otr_status_class = OTR_CLASS_MAPPING[data.otr_status];
                    this.$el.find('.chat-toolbar').html(this.toolbar_template(data));
                }
                return this;
            },

            renderAvatar: function () {
                if (!this.model.get('image')) {
                    return;
                }
                var img_src = 'data:'+this.model.get('image_type')+';base64,'+this.model.get('image'),
                    canvas = $('<canvas height="33px" width="33px" class="avatar"></canvas>').get(0);

                if (!(canvas.getContext && canvas.getContext('2d'))) {
                    return this;
                }
                var ctx = canvas.getContext('2d');
                var img = new Image();   // Create new Image object
                img.onload = function() {
                    var ratio = img.width/img.height;
                    ctx.drawImage(img, 0,0, 35*ratio, 35);
                };
                img.src = img_src;
                this.$el.find('.chat-title').before(canvas);
                return this;
            },

            focus: function () {
                this.$el.find('.chat-textarea').focus();
                return this;
            },

            hide: function () {
                if (this.$el.is(':visible') && this.$el.css('opacity') == "1") {
                    if (converse.animate) {
                        this.$el.hide('fast');
                    } else {
                        this.$el.hide();
                    }
                    converse.emit('onChatBoxClosed', this);
                }
            },

            show: function () {
                if (this.$el.is(':visible') && this.$el.css('opacity') == "1") {
                    converse.emit('onChatBoxFocused', this);
                    return this.focus();
                }
                if (converse.animate) {
                    this.$el.css({'opacity': 0, 'display': 'inline'}).animate({opacity: '1'}, 200);
                } else {
                    this.$el.css({'opacity': 1, 'display': 'inline'});
                }
                if (converse.connection) {
                    // Without a connection, we haven't yet initialized
                    // localstorage
                    this.model.save();
                }
                converse.emit('onChatBoxOpened', this);
                return this;
            },

            scrollDown: function () {
                var $content = this.$el.find('.chat-content');
                $content.scrollTop($content[0].scrollHeight);
                return this;
            }
        });

        this.ContactsPanel = Backbone.View.extend({
            tagName: 'div',
            className: 'oc-chat-content',
            id: 'users',
            events: {
                'click a.toggle-xmpp-contact-form': 'toggleContactForm',
                'submit form.add-xmpp-contact': 'addContactFromForm',
                'submit form.search-xmpp-contact': 'searchContacts',
                'click a.subscribe-to-user': 'addContactFromList'
            },

            tab_template: _.template('<li><a class="s current" href="#users">'+__('Contacts')+'</a></li>'),
            template: _.template(
                '<form class="set-xmpp-status" action="" method="post">'+
                    '<span id="xmpp-status-holder">'+
                        '<select id="select-xmpp-status" style="display:none">'+
                            '<option value="online">'+__('Online')+'</option>'+
                            '<option value="dnd">'+__('Busy')+'</option>'+
                            '<option value="away">'+__('Away')+'</option>'+
                            '<option value="offline">'+__('Offline')+'</option>'+
                        '</select>'+
                    '</span>'+
                '</form>'
            ),

            add_contact_dropdown_template: _.template(
                '<dl class="add-converse-contact dropdown">' +
                    '<dt id="xmpp-contact-search" class="fancy-dropdown">' +
                        '<a class="toggle-xmpp-contact-form" href="#"'+
                            'title="'+__('Click to add new chat contacts')+'">'+
                        '<span class="icon-plus"></span>'+__('Add a contact')+'</a>' +
                    '</dt>' +
                    '<dd class="search-xmpp" style="display:none"><ul></ul></dd>' +
                '</dl>'
            ),

            add_contact_form_template: _.template(
                '<li>'+
                    '<form class="add-xmpp-contact">' +
                        '<input type="text" name="identifier" class="username" placeholder="'+__('Contact username')+'"/>' +
                        '<button type="submit">'+__('Add')+'</button>' +
                    '</form>'+
                '<li>'
            ),

            search_contact_template: _.template(
                '<li>'+
                    '<form class="search-xmpp-contact">' +
                        '<input type="text" name="identifier" class="username" placeholder="'+__('Contact name')+'"/>' +
                        '<button type="submit">'+__('Search')+'</button>' +
                    '</form>'+
                '<li>'
            ),

            initialize: function (cfg) {
                cfg.$parent.append(this.$el);
                this.$tabs = cfg.$parent.parent().find('#controlbox-tabs');
            },

            render: function () {
                var markup;
                var widgets = this.template();

                this.$tabs.append(this.tab_template());
                if (converse.xhr_user_search) {
                    markup = this.search_contact_template();
                } else {
                    markup = this.add_contact_form_template();
                }

                if (converse.allow_contact_requests) {
                    widgets += this.add_contact_dropdown_template();
                }
                this.$el.html(widgets);

                this.$el.find('.search-xmpp ul').append(markup);
                this.$el.append(converse.rosterview.$el);
                return this;
            },

            toggleContactForm: function (ev) {
                ev.preventDefault();
                this.$el.find('.search-xmpp').toggle('fast', function () {
                    if ($(this).is(':visible')) {
                        $(this).find('input.username').focus();
                    }
                });
            },

            searchContacts: function (ev) {
                ev.preventDefault();
                $.getJSON(xhr_user_search_url+ "?q=" + $(ev.target).find('input.username').val(), function (data) {
                    var $ul= $('.search-xmpp ul');
                    $ul.find('li.found-user').remove();
                    $ul.find('li.chat-info').remove();
                    if (!data.length) {
                        $ul.append('<li class="chat-info">'+__('No users found')+'</li>');
                    }

                    $(data).each(function (idx, obj) {
                        $ul.append(
                            $('<li class="found-user"></li>')
                            .append(
                                $('<a class="subscribe-to-user" href="#" title="'+__('Click to add as a chat contact')+'"></a>')
                                .attr('data-recipient', Strophe.escapeNode(obj.id)+'@'+converse.domain)
                                .text(obj.fullname)
                            )
                        );
                    });
                });
            },

            addContactFromForm: function (ev) {
                ev.preventDefault();
                var $input = $(ev.target).find('input');
                var jid = $input.val();
                if (! jid) {
                    // this is not a valid JID
                    $input.addClass('error');
                    return;
                }
                this.addContact(jid);
                $('.search-xmpp').hide();
            },

            addContactFromList: function (ev) {
                ev.preventDefault();
                var $target = $(ev.target),
                    jid = $target.attr('data-recipient'),
                    name = $target.text();
                this.addContact(jid, name);
                $target.parent().remove();
                $('.search-xmpp').hide();
            },

            addContact: function (jid, name) {
                name = _.isEmpty(name)? jid: name;
                converse.connection.roster.add(jid, name, [], function (iq) {
                    converse.connection.roster.subscribe(jid, null, converse.xmppstatus.get('fullname'));
                });
            }
        });

        this.RoomsPanel = Backbone.View.extend({
            tagName: 'div',
            id: 'chatrooms',
            events: {
                'submit form.add-chatroom': 'createChatRoom',
                'click input#show-rooms': 'showRooms',
                'click a.open-room': 'createChatRoom',
                'click a.room-info': 'showRoomInfo'
            },
            room_template: _.template(
                '<dd class="available-chatroom">'+
                '<a class="open-room" data-room-jid="{{jid}}"'+
                    'title="'+__('Click to open this room')+'" href="#">{{name}}</a>'+
                '<a class="room-info icon-room-info" data-room-jid="{{jid}}"'+
                    'title="'+__('Show more information on this room')+'" href="#">&nbsp;</a>'+
                '</dd>'),

            // FIXME: check markup in mockup
            room_description_template: _.template(
                '<div class="room-info">'+
                '<p class="room-info"><strong>'+__('Description:')+'</strong> {{desc}}</p>' +
                '<p class="room-info"><strong>'+__('Occupants:')+'</strong> {{occ}}</p>' +
                '<p class="room-info"><strong>'+__('Features:')+'</strong> <ul>'+
                '{[ if (passwordprotected) { ]}' +
                    '<li class="room-info locked">'+__('Requires authentication')+'</li>' +
                '{[ } ]}' +
                '{[ if (hidden) { ]}' +
                    '<li class="room-info">'+__('Hidden')+'</li>' +
                '{[ } ]}' +
                '{[ if (membersonly) { ]}' +
                    '<li class="room-info">'+__('Requires an invitation')+'</li>' +
                '{[ } ]}' +
                '{[ if (moderated) { ]}' +
                    '<li class="room-info">'+__('Moderated')+'</li>' +
                '{[ } ]}' +
                '{[ if (nonanonymous) { ]}' +
                    '<li class="room-info">'+__('Non-anonymous')+'</li>' +
                '{[ } ]}' +
                '{[ if (open) { ]}' +
                    '<li class="room-info">'+__('Open room')+'</li>' +
                '{[ } ]}' +
                '{[ if (persistent) { ]}' +
                    '<li class="room-info">'+__('Permanent room')+'</li>' +
                '{[ } ]}' +
                '{[ if (publicroom) { ]}' +
                    '<li class="room-info">'+__('Public')+'</li>' +
                '{[ } ]}' +
                '{[ if (semianonymous) { ]}' +
                    '<li class="room-info">'+__('Semi-anonymous')+'</li>' +
                '{[ } ]}' +
                '{[ if (temporary) { ]}' +
                    '<li class="room-info">'+__('Temporary room')+'</li>' +
                '{[ } ]}' +
                '{[ if (unmoderated) { ]}' +
                    '<li class="room-info">'+__('Unmoderated')+'</li>' +
                '{[ } ]}' +
                '</p>' +
                '</div>'
            ),

            tab_template: _.template('<li><a class="s" href="#chatrooms">'+__('Rooms')+'</a></li>'),

            template: _.template(
                '<form class="add-chatroom" action="" method="post">'+
                    '<input type="text" name="chatroom" class="new-chatroom-name" placeholder="'+__('Room name')+'"/>'+
                    '<input type="text" name="nick" class="new-chatroom-nick" placeholder="'+__('Nickname')+'"/>'+
                    '<input type="{{ server_input_type }}" name="server" class="new-chatroom-server" placeholder="'+__('Server')+'"/>'+
                    '<input type="submit" name="join" value="'+__('Join')+'"/>'+
                    '<input type="button" name="show" id="show-rooms" value="'+__('Show rooms')+'"/>'+
                '</form>'+
                '<dl id="available-chatrooms"></dl>'),

            initialize: function (cfg) {
                cfg.$parent.append(
                    this.$el.html(
                        this.template({
                            server_input_type: converse.hide_muc_server && 'hidden' || 'text'
                        })
                    ).hide());
                this.$tabs = cfg.$parent.parent().find('#controlbox-tabs');

                this.on('update-rooms-list', function (ev) {
                    this.updateRoomsList();
                });
                converse.xmppstatus.on("change", $.proxy(function (model) {
                    if (!(_.has(model.changed, 'fullname'))) {
                        return;
                    }
                    var $nick = this.$el.find('input.new-chatroom-nick');
                    if (! $nick.is(':focus')) {
                        $nick.val(model.get('fullname'));
                    }
                }, this));
            },

            render: function () {
                this.$tabs.append(this.tab_template());
                return this;
            },

            informNoRoomsFound: function () {
                var $available_chatrooms = this.$el.find('#available-chatrooms');
                // # For translators: %1$s is a variable and will be replaced with the XMPP server name
                $available_chatrooms.html('<dt>'+__('No rooms on %1$s',this.muc_domain)+'</dt>');
                $('input#show-rooms').show().siblings('span.spinner').remove();
            },

            updateRoomsList: function (domain) {
                converse.connection.muc.listRooms(
                    this.muc_domain,
                    $.proxy(function (iq) { // Success
                        var name, jid, i, fragment,
                            that = this,
                            $available_chatrooms = this.$el.find('#available-chatrooms');
                        this.rooms = $(iq).find('query').find('item');
                        if (this.rooms.length) {
                            // # For translators: %1$s is a variable and will be
                            // # replaced with the XMPP server name
                            $available_chatrooms.html('<dt>'+__('Rooms on %1$s',this.muc_domain)+'</dt>');
                            fragment = document.createDocumentFragment();
                            for (i=0; i<this.rooms.length; i++) {
                                name = Strophe.unescapeNode($(this.rooms[i]).attr('name')||$(this.rooms[i]).attr('jid'));
                                jid = $(this.rooms[i]).attr('jid');
                                fragment.appendChild($(this.room_template({
                                    'name':name,
                                    'jid':jid
                                    }))[0]);
                            }
                            $available_chatrooms.append(fragment);
                            $('input#show-rooms').show().siblings('span.spinner').remove();
                        } else {
                            this.informNoRoomsFound();
                        }
                        return true;
                    }, this),
                    $.proxy(function (iq) { // Failure
                        this.informNoRoomsFound();
                    }, this));
            },

            showRooms: function (ev) {
                var $available_chatrooms = this.$el.find('#available-chatrooms');
                var $server = this.$el.find('input.new-chatroom-server');
                var server = $server.val();
                if (!server) {
                    $server.addClass('error');
                    return;
                }
                this.$el.find('input.new-chatroom-name').removeClass('error');
                $server.removeClass('error');
                $available_chatrooms.empty();
                $('input#show-rooms').hide().after('<span class="spinner"/>');
                this.muc_domain = server;
                this.updateRoomsList();
            },

            showRoomInfo: function (ev) {
                var target = ev.target,
                    $dd = $(target).parent('dd'),
                    $div = $dd.find('div.room-info');
                if ($div.length) {
                    $div.remove();
                } else {
                    $dd.find('span.spinner').remove();
                    $dd.append('<span class="spinner hor_centered"/>');
                    converse.connection.disco.info(
                        $(target).attr('data-room-jid'),
                        null,
                        $.proxy(function (stanza) {
                            var $stanza = $(stanza);
                            // All MUC features found here: http://xmpp.org/registrar/disco-features.html
                            $dd.find('span.spinner').replaceWith(
                                this.room_description_template({
                                    'desc': $stanza.find('field[var="muc#roominfo_description"] value').text(),
                                    'occ': $stanza.find('field[var="muc#roominfo_occupants"] value').text(),
                                    'hidden': $stanza.find('feature[var="muc_hidden"]').length,
                                    'membersonly': $stanza.find('feature[var="muc_membersonly"]').length,
                                    'moderated': $stanza.find('feature[var="muc_moderated"]').length,
                                    'nonanonymous': $stanza.find('feature[var="muc_nonanonymous"]').length,
                                    'open': $stanza.find('feature[var="muc_open"]').length,
                                    'passwordprotected': $stanza.find('feature[var="muc_passwordprotected"]').length,
                                    'persistent': $stanza.find('feature[var="muc_persistent"]').length,
                                    'publicroom': $stanza.find('feature[var="muc_public"]').length,
                                    'semianonymous': $stanza.find('feature[var="muc_semianonymous"]').length,
                                    'temporary': $stanza.find('feature[var="muc_temporary"]').length,
                                    'unmoderated': $stanza.find('feature[var="muc_unmoderated"]').length
                                }));
                        }, this));
                }
            },

            createChatRoom: function (ev) {
                ev.preventDefault();
                var name, $name,
                    server, $server,
                    jid,
                    $nick = this.$el.find('input.new-chatroom-nick'),
                    nick = $nick.val(),
                    chatroom;

                if (!nick) { $nick.addClass('error'); }
                else { $nick.removeClass('error'); }

                if (ev.type === 'click') {
                    jid = $(ev.target).attr('data-room-jid');
                } else {
                    $name = this.$el.find('input.new-chatroom-name');
                    $server= this.$el.find('input.new-chatroom-server');
                    server = $server.val();
                    name = $name.val().trim().toLowerCase();
                    $name.val(''); // Clear the input
                    if (name && server) {
                        jid = Strophe.escapeNode(name) + '@' + server;
                        $name.removeClass('error');
                        $server.removeClass('error');
                        this.muc_domain = server;
                    } else {
                        if (!name) { $name.addClass('error'); }
                        if (!server) { $server.addClass('error'); }
                        return;
                    }
                }
                if (!nick) { return; }
                chatroom = converse.chatboxesview.showChatBox({
                    'id': jid,
                    'jid': jid,
                    'name': Strophe.unescapeNode(Strophe.getNodeFromJid(jid)),
                    'nick': nick,
                    'chatroom': true,
                    'box_id' : hex_sha1(jid)
                });
                if (!chatroom.get('connected')) {
                    converse.chatboxesview.views[jid].connect(null);
                }
            }
        });

        this.ControlBoxView = converse.ChatBoxView.extend({
            tagName: 'div',
            className: 'chatbox',
            id: 'controlbox',
            events: {
                'click a.close-chatbox-button': 'closeChat',
                'click ul#controlbox-tabs li a': 'switchTab'
            },

            initialize: function () {
                this.$el.appendTo(converse.chatboxesview.$el);
                this.model.on('change', $.proxy(function (item, changed) {
                    var i;
                    if (_.has(item.changed, 'connected')) {
                        this.render();
                        converse.features.on('add', $.proxy(this.featureAdded, this));
                        // Features could have been added before the controlbox was
                        // initialized. Currently we're only interested in MUC
                        var feature = converse.features.findWhere({'var': 'http://jabber.org/protocol/muc'});
                        if (feature) {
                            this.featureAdded(feature);
                        }
                    }
                    if (_.has(item.changed, 'visible')) {
                        if (item.changed.visible === true) {
                            this.show();
                        }
                    }
                }, this));
                this.model.on('show', this.show, this);
                this.model.on('destroy', this.hide, this);
                this.model.on('hide', this.hide, this);
                if (this.model.get('visible')) {
                    this.show();
                }
            },

            featureAdded: function (feature) {
                if ((feature.get('var') == 'http://jabber.org/protocol/muc') && (converse.allow_muc)) {
                    this.roomspanel.muc_domain = feature.get('from');
                    var $server= this.$el.find('input.new-chatroom-server');
                    if (! $server.is(':focus')) {
                        $server.val(this.roomspanel.muc_domain);
                    }
                    if (converse.auto_list_rooms) {
                        this.roomspanel.trigger('update-rooms-list');
                    }
                }
            },

            template: _.template(
                '<div class="chat-head oc-chat-head">'+
                    '<ul id="controlbox-tabs"></ul>'+
                    '<a class="close-chatbox-button icon-close"></a>'+
                '</div>'+
                '<div class="controlbox-panes"></div>'
            ),

            switchTab: function (ev) {
                ev.preventDefault();
                var $tab = $(ev.target),
                    $sibling = $tab.parent().siblings('li').children('a'),
                    $tab_panel = $($tab.attr('href')),
                    $sibling_panel = $($sibling.attr('href'));

                $sibling_panel.fadeOut('fast', function () {
                    $sibling.removeClass('current');
                    $tab.addClass('current');
                    $tab_panel.fadeIn('fast', function () {
                    });
                });
            },

            showHelpMessages: function (msgs) {
                // Override showHelpMessages in ChatBoxView, for now do nothing.
                return;
            },

            render: function () {
                if ((!converse.prebind) && (!converse.connection)) {
                    // Add login panel if the user still has to authenticate
                    this.$el.html(this.template(this.model.toJSON()));
                    this.loginpanel = new converse.LoginPanel({'$parent': this.$el.find('.controlbox-panes'), 'model': this});
                    this.loginpanel.render();
                } else if (!this.contactspanel) {
                    this.$el.html(this.template(this.model.toJSON()));
                    this.contactspanel = new converse.ContactsPanel({'$parent': this.$el.find('.controlbox-panes')});
                    this.contactspanel.render();
                    converse.xmppstatusview = new converse.XMPPStatusView({'model': converse.xmppstatus});
                    converse.xmppstatusview.render();
                    if (converse.allow_muc) {
                        this.roomspanel = new converse.RoomsPanel({'$parent': this.$el.find('.controlbox-panes')});
                        this.roomspanel.render();
                    }
                }
                return this;
            }
        });

        this.ChatRoomView = converse.ChatBoxView.extend({
            length: 300,
            tagName: 'div',
            className: 'chatroom',
            events: {
                'click a.close-chatbox-button': 'closeChat',
                'click a.configure-chatroom-button': 'configureChatRoom',
                'click .toggle-smiley': 'toggleEmoticonMenu',
                'click .toggle-smiley ul li': 'insertEmoticon',
                'keypress textarea.chat-textarea': 'keyPressed'
            },
            info_template: _.template('<div class="chat-info">{{message}}</div>'),
            is_chatroom: true,

            sendChatRoomMessage: function (body) {
                var match = body.replace(/^\s*/, "").match(/^\/(.*?)(?: (.*))?$/) || [false],
                    $chat_content;
                switch (match[1]) {
                    case 'msg':
                        // TODO: Private messages
                        break;
                    case 'clear':
                        this.$el.find('.chat-content').empty();
                        break;
                    case 'topic':
                        converse.connection.muc.setTopic(this.model.get('jid'), match[2]);
                        break;
                    case 'kick':
                        converse.connection.muc.kick(this.model.get('jid'), match[2]);
                        break;
                    case 'ban':
                        converse.connection.muc.ban(this.model.get('jid'), match[2]);
                        break;
                    case 'op':
                        converse.connection.muc.op(this.model.get('jid'), match[2]);
                        break;
                    case 'deop':
                        converse.connection.muc.deop(this.model.get('jid'), match[2]);
                        break;
                    case 'help':
                        $chat_content = this.$el.find('.chat-content');
                        msgs = [
                            '<strong>/help</strong>:'+__('Show this menu')+'',
                            '<strong>/me</strong>:'+__('Write in the third person')+'',
                            '<strong>/topic</strong>:'+__('Set chatroom topic')+'',
                            '<strong>/kick</strong>:'+__('Kick user from chatroom')+'',
                            '<strong>/ban</strong>:'+__('Ban user from chatroom')+'',
                            '<strong>/clear</strong>:'+__('Remove messages')+''
                            ];
                        this.showHelpMessages(msgs);
                        break;
                    default:
                        this.last_msgid = converse.connection.muc.groupchat(this.model.get('jid'), body);
                    break;
                }
            },

            template: _.template(
                '<div class="chat-head chat-head-chatroom">' +
                    '<a class="close-chatbox-button icon-close"></a>' +
                    '<a class="configure-chatroom-button icon-wrench" style="display:none"></a>' +
                    '<div class="chat-title"> {{ name }} </div>' +
                    '<p class="chatroom-topic"><p/>' +
                '</div>' +
                '<div class="chat-body">' +
                '<span class="spinner centered"/>' +
                '</div>'),

            chatarea_template: _.template(
                '<div class="chat-area">' +
                    '<div class="chat-content"></div>' +
                    '<form class="sendXMPPMessage" action="" method="post">' +
                        '{[ if ('+converse.show_toolbar+') { ]}' +
                            '<ul class="chat-toolbar no-text-select"></ul>'+
                        '{[ } ]}' +
                        '<textarea type="text" class="chat-textarea" ' +
                            'placeholder="'+__('Message')+'"/>' +
                    '</form>' +
                '</div>' +
                '<div class="participants">' +
                    '<ul class="participant-list"></ul>' +
                '</div>'
            ),

            render: function () {
                this.$el.attr('id', this.model.get('box_id'))
                        .html(this.template(this.model.toJSON()));
                return this;
            },

            renderChatArea: function () {
                if (!this.$el.find('.chat-area').length) {
                    this.$el.find('.chat-body').empty().append(this.chatarea_template());
                    this.renderToolbar();
                }
                return this;
            },

            connect: function (password) {
                if (_.has(converse.connection.muc.rooms, this.model.get('jid'))) {
                    // If the room exists, it already has event listeners, so we
                    // doing add them again.
                    converse.connection.muc.join(
                        this.model.get('jid'), this.model.get('nick'), null, null, null, password);
                } else {
                    converse.connection.muc.join(
                        this.model.get('jid'),
                        this.model.get('nick'),
                        $.proxy(this.onChatRoomMessage, this),
                        $.proxy(this.onChatRoomPresence, this),
                        $.proxy(this.onChatRoomRoster, this),
                        password);
                }
            },

            initialize: function () {
                this.connect(null);
                this.model.messages.on('add', this.onMessageAdded, this);
                this.model.on('destroy', function (model, response, options) {
                    this.hide();
                    converse.connection.muc.leave(
                        this.model.get('jid'),
                        this.model.get('nick'),
                        $.proxy(this.onLeave, this),
                        undefined);
                },
                this);
                this.$el.appendTo(converse.chatboxesview.$el);
                this.render().show().model.messages.fetch({add: true});
            },

            onLeave: function () {
                this.model.set('connected', false);
            },

            form_input_template: _.template('<label>{{label}}<input name="{{name}}" type="{{type}}" value="{{value}}"></label>'),
            select_option_template: _.template('<option value="{{value}}">{{label}}</option>'),
            form_select_template: _.template('<label>{{label}}<select name="{{name}}">{{options}}</select></label>'),
            form_checkbox_template: _.template('<label>{{label}}<input name="{{name}}" type="{{type}}" {{checked}}"></label>'),

            renderConfigurationForm: function (stanza) {
                var $form= this.$el.find('form.chatroom-form'),
                    $stanza = $(stanza),
                    $fields = $stanza.find('field'),
                    title = $stanza.find('title').text(),
                    instructions = $stanza.find('instructions').text(),
                    i, j, options=[];
                var input_types = {
                    'text-private': 'password',
                    'text-single': 'textline',
                    'boolean': 'checkbox',
                    'hidden': 'hidden',
                    'list-single': 'dropdown'
                };
                $form.find('span.spinner').remove();
                $form.append($('<legend>').text(title));
                if (instructions != title) {
                    $form.append($('<p>').text(instructions));
                }
                for (i=0; i<$fields.length; i++) {
                    $field = $($fields[i]);
                    if ($field.attr('type') == 'list-single') {
                        options = [];
                        $options = $field.find('option');
                        for (j=0; j<$options.length; j++) {
                            options.push(this.select_option_template({
                                value: $($options[j]).find('value').text(),
                                label: $($options[j]).attr('label')
                            }));
                        }
                        $form.append(this.form_select_template({
                            name: $field.attr('var'),
                            label: $field.attr('label'),
                            options: options.join('')
                        }));
                    } else if ($field.attr('type') == 'boolean') {
                        $form.append(this.form_checkbox_template({
                            name: $field.attr('var'),
                            type: input_types[$field.attr('type')],
                            label: $field.attr('label') || '',
                            checked: $field.find('value').text() === "1" && 'checked="1"' || ''
                        }));
                    } else {
                        $form.append(this.form_input_template({
                            name: $field.attr('var'),
                            type: input_types[$field.attr('type')],
                            label: $field.attr('label') || '',
                            value: $field.find('value').text()
                        }));
                    }
                }
                $form.append('<input type="submit" value="'+__('Save')+'"/>');
                $form.append('<input type="button" value="'+__('Cancel')+'"/>');
                $form.on('submit', $.proxy(this.saveConfiguration, this));
                $form.find('input[type=button]').on('click', $.proxy(this.cancelConfiguration, this));
            },

            field_template: _.template('<field var="{{name}}"><value>{{value}}</value></field>'),

            saveConfiguration: function (ev) {
                ev.preventDefault();
                var that = this;
                var $inputs = $(ev.target).find(':input:not([type=button]):not([type=submit])'),
                    count = $inputs.length,
                    configArray = [];
                $inputs.each(function () {
                    var $input = $(this), value;
                    if ($input.is('[type=checkbox]')) {
                        value = $input.is(':checked') && 1 || 0;
                    } else {
                        value = $input.val();
                    }
                    var cnode = $(that.field_template({
                        name: $input.attr('name'),
                        value: value
                    }))[0];
                    configArray.push(cnode);
                    if (!--count) {
                        converse.connection.muc.saveConfiguration(
                            that.model.get('jid'),
                            configArray,
                            $.proxy(that.onConfigSaved, that),
                            $.proxy(that.onErrorConfigSaved, that)
                        );
                    }
                });
                this.$el.find('div.chatroom-form-container').hide(
                    function () {
                        $(this).remove();
                        that.$el.find('.chat-area').show();
                        that.$el.find('.participants').show();
                    });
            },

            onConfigSaved: function (stanza) {
                // XXX
            },

            onErrorConfigSaved: function (stanza) {
                this.showStatusNotification(__("An error occurred while trying to save the form."));
            },

            cancelConfiguration: function (ev) {
                ev.preventDefault();
                var that = this;
                this.$el.find('div.chatroom-form-container').hide(
                    function () {
                        $(this).remove();
                        that.$el.find('.chat-area').show();
                        that.$el.find('.participants').show();
                    });
            },

            configureChatRoom: function (ev) {
                ev.preventDefault();
                if (this.$el.find('div.chatroom-form-container').length) {
                    return;
                }
                this.$el.find('.chat-area').hide();
                this.$el.find('.participants').hide();
                this.$el.find('.chat-body').append(
                    $('<div class="chatroom-form-container">'+
                        '<form class="chatroom-form">'+
                        '<span class="spinner centered"/>'+
                        '</form>'+
                    '</div>'));
                converse.connection.muc.configure(
                    this.model.get('jid'),
                    $.proxy(this.renderConfigurationForm, this)
                );
            },

            submitPassword: function (ev) {
                ev.preventDefault();
                var password = this.$el.find('.chatroom-form').find('input[type=password]').val();
                this.$el.find('.chatroom-form-container').replaceWith(
                    '<span class="spinner centered"/>');
                this.connect(password);
            },

            renderPasswordForm: function () {
                this.$el.find('span.centered.spinner').remove();
                this.$el.find('.chat-body').append(
                    $('<div class="chatroom-form-container">'+
                        '<form class="chatroom-form">'+
                            '<legend>'+__('This chatroom requires a password')+'</legend>' +
                            '<label>'+__('Password: ')+'<input type="password" name="password"/></label>' +
                            '<input type="submit" value="'+__('Submit')+'/>' +
                        '</form>'+
                    '</div>'));
                this.$el.find('.chatroom-form').on('submit', $.proxy(this.submitPassword, this));
            },

            showDisconnectMessage: function (msg) {
                this.$el.find('.chat-area').remove();
                this.$el.find('.participants').remove();
                this.$el.find('span.centered.spinner').remove();
                this.$el.find('.chat-body').append($('<p>'+msg+'</p>'));
            },

            infoMessages: {
                100: __('This room is not anonymous'),
                102: __('This room now shows unavailable members'),
                103: __('This room does not show unavailable members'),
                104: __('Non-privacy-related room configuration has changed'),
                170: __('Room logging is now enabled'),
                171: __('Room logging is now disabled'),
                172: __('This room is now non-anonymous'),
                173: __('This room is now semi-anonymous'),
                174: __('This room is now fully-anonymous'),
                201: __('A new room has been created'),
                210: __('Your nickname has been changed')
            },

            actionInfoMessages: {
                /* XXX: Note the triple underscore function and not double
                 * underscore.
                 *
                 * This is a hack. We can't pass the strings to __ because we
                 * don't yet know what the variable to interpolate is.
                 *
                 * Triple underscore will just return the string again, but we
                 * can then at least tell gettext to scan for it so that these
                 * strings are picked up by the translation machinery.
                 */
                301: ___("<strong>%1$s</strong> has been banned"),
                307: ___("<strong>%1$s</strong> has been kicked out"),
                321: ___("<strong>%1$s</strong> has been removed because of an affiliation change"),
                322: ___("<strong>%1$s</strong> has been removed for not being a member")
            },

            disconnectMessages: {
                301: __('You have been banned from this room'),
                307: __('You have been kicked from this room'),
                321: __("You have been removed from this room because of an affiliation change"),
                322: __("You have been removed from this room because the room has changed to members-only and you're not a member"),
                332: __("You have been removed from this room because the MUC (Multi-user chat) service is being shut down.")
            },

            showStatusMessages: function ($el, is_self) {
                /* Check for status codes and communicate their purpose to the user
                * See: http://xmpp.org/registrar/mucstatus.html
                */
                var $chat_content = this.$el.find('.chat-content'),
                    $stats = $el.find('status'),
                    disconnect_msgs = [],
                    info_msgs = [],
                    action_msgs = [],
                    msgs, i;
                for (i=0; i<$stats.length; i++) {
                    var stat = $stats[i].getAttribute('code');
                    if (is_self) {
                        if (_.contains(_.keys(this.disconnectMessages), stat)) {
                            disconnect_msgs.push(this.disconnectMessages[stat]);
                        }
                    } else {
                        if (_.contains(_.keys(this.infoMessages), stat)) {
                            info_msgs.push(this.infoMessages[stat]);
                        } else if (_.contains(_.keys(this.actionInfoMessages), stat)) {
                            action_msgs.push(
                                __(this.actionInfoMessages[stat], Strophe.unescapeNode(Strophe.getResourceFromJid($el.attr('from'))))
                            );
                        }
                    }
                }
                if (disconnect_msgs.length > 0) {
                    for (i=0; i<disconnect_msgs.length; i++) {
                        this.showDisconnectMessage(disconnect_msgs[i]);
                    }
                    this.model.set('connected', false);
                    return;
                }
                this.renderChatArea();
                for (i=0; i<info_msgs.length; i++) {
                    $chat_content.append(this.info_template({message: info_msgs[i]}));
                }
                for (i=0; i<action_msgs.length; i++) {
                    $chat_content.append(this.info_template({message: action_msgs[i]}));
                }
                return this.scrollDown();
            },

            showErrorMessage: function ($error, room) {
                // We didn't enter the room, so we must remove it from the MUC
                // add-on
                delete converse.connection.muc[room.name];
                if ($error.attr('type') == 'auth') {
                    if ($error.find('not-authorized').length) {
                        this.renderPasswordForm();
                    } else if ($error.find('registration-required').length) {
                        this.showDisconnectMessage(__('You are not on the member list of this room'));
                    } else if ($error.find('forbidden').length) {
                        this.showDisconnectMessage(__('You have been banned from this room'));
                    }
                } else if ($error.attr('type') == 'modify') {
                    if ($error.find('jid-malformed').length) {
                        this.showDisconnectMessage(__('No nickname was specified'));
                    }
                } else if ($error.attr('type') == 'cancel') {
                    if ($error.find('not-allowed').length) {
                        this.showDisconnectMessage(__('You are not allowed to create new rooms'));
                    } else if ($error.find('not-acceptable').length) {
                        this.showDisconnectMessage(__("Your nickname doesn't conform to this room's policies"));
                    } else if ($error.find('conflict').length) {
                        this.showDisconnectMessage(__("Your nickname is already taken"));
                    } else if ($error.find('item-not-found').length) {
                        this.showDisconnectMessage(__("This room does not (yet) exist"));
                    } else if ($error.find('service-unavailable').length) {
                        this.showDisconnectMessage(__("This room has reached it's maximum number of occupants"));
                    }
                }
            },

            onChatRoomPresence: function (presence, room) {
                var nick = room.nick,
                    $presence = $(presence),
                    from = $presence.attr('from'),
                    is_self = ($presence.find("status[code='110']").length) || (from == room.name+'/'+Strophe.escapeNode(nick)),
                    $item;

                if ($presence.attr('type') === 'error') {
                    this.model.set('connected', false);
                    this.showErrorMessage($presence.find('error'), room);
                } else {
                    this.model.set('connected', true);
                    this.showStatusMessages($presence, is_self);
                    if (!this.model.get('connected')) {
                        return true;
                    }
                    if ($presence.find("status[code='201']").length) {
                        // This is a new chatroom. We create an instant
                        // chatroom, and let the user manually set any
                        // configuration setting.
                        converse.connection.muc.createInstantRoom(room.name);
                    }
                    if (is_self) {
                        $item = $presence.find('item');
                        if ($item.length) {
                            if ($item.attr('affiliation') == 'owner') {
                                this.$el.find('a.configure-chatroom-button').show();
                            }
                        }
                        if ($presence.find("status[code='210']").length) {
                            // check if server changed our nick
                            this.model.set({'nick': Strophe.getResourceFromJid(from)});
                        }
                    }
                }
                return true;
            },

            onChatRoomMessage: function (message) {
                var $message = $(message),
                    body = $message.children('body').text(),
                    jid = $message.attr('from'),
                    $chat_content = this.$el.find('.chat-content'),
                    resource = Strophe.getResourceFromJid(jid),
                    sender = resource && Strophe.unescapeNode(resource) || '',
                    delayed = $message.find('delay').length > 0,
                    subject = $message.children('subject').text(),
                    match, template, message_datetime, message_date, dates, isodate, stamp;

                if (delayed) {
                    stamp = $message.find('delay').attr('stamp');
                    message_datetime = converse.parseISO8601(stamp);
                } else {
                    message_datetime = new Date();
                }
                // If this message is on a different day than the one received
                // prior, then indicate it on the chatbox.
                dates = $chat_content.find("time").map(function(){return $(this).attr("datetime");}).get();
                message_date = new Date(message_datetime.getTime());
                message_date.setUTCHours(0,0,0,0);
                isodate = converse.toISOString(message_date);
                if (_.indexOf(dates, isodate) == -1) {
                    $chat_content.append(this.new_day_template({
                        isodate: isodate,
                        datestring: message_date.toString().substring(0,15)
                    }));
                }
                this.showStatusMessages($message);
                if (subject) {
                    this.$el.find('.chatroom-topic').text(subject).attr('title', subject);
                    // # For translators: the %1$s and %2$s parts will get replaced by the user and topic text respectively
                    // # Example: Topic set by JC Brand to: Hello World!
                    $chat_content.append(
                        this.info_template({
                            'message': __('Topic set by %1$s to: %2$s', sender, subject)
                        }));
                }
                if (!body) { return true; }
                var display_sender = sender === this.model.get('nick') && 'me' || 'room';
                this.showMessage($chat_content, {
                    'message': body,
                    'sender': display_sender,
                    'fullname': sender,
                    'time': converse.toISOString(message_datetime)
                });
                if (display_sender === 'room') {
                    // We only emit an event if it's not our own message
                    converse.emit('onMessage', message);
                }
                return true;
            },

            occupant_template: _.template(
                '<li class="{{role}}" '+
                    '{[ if (role === "moderator") { ]}' +
                        'title="'+__('This user is a moderator')+'"' +
                    '{[ } ]}'+
                    '{[ if (role === "participant") { ]}' +
                        'title="'+__('This user can send messages in this room')+'"' +
                    '{[ } ]}'+
                    '{[ if (role === "visitor") { ]}' +
                        'title="'+__('This user can NOT send messages in this room')+'"' +
                    '{[ } ]}'+
                '>{{nick}}</li>'
            ),

            onChatRoomRoster: function (roster, room) {
                this.renderChatArea();
                var controlboxview = converse.chatboxesview.views.controlbox,
                    roster_size = _.size(roster),
                    $participant_list = this.$el.find('.participant-list'),
                    participants = [], keys = _.keys(roster), i;
                this.$el.find('.participant-list').empty();
                for (i=0; i<roster_size; i++) {
                    participants.push(
                        this.occupant_template({
                            role: roster[keys[i]].role,
                            nick: Strophe.unescapeNode(keys[i])
                        }));
                }
                $participant_list.append(participants.join(""));
                return true;
            }
        });

        this.ChatBoxes = Backbone.Collection.extend({
            model: converse.ChatBox,

            registerMessageHandler: function () {
                // TODO: Make this method global to converse, trigger an event
                // and let messageReceived be called via a handler for that
                // event.
                converse.connection.addHandler(
                    $.proxy(function (message) {
                        this.messageReceived(message);
                        return true;
                    }, this), null, 'message', 'chat');
            },

            onConnected: function () {
                this.localStorage = new Backbone.LocalStorage(
                    hex_sha1('converse.chatboxes-'+converse.bare_jid));
                if (!this.get('controlbox')) {
                    this.add({
                        id: 'controlbox',
                        box_id: 'controlbox'
                    });
                } else {
                    this.get('controlbox').save();
                }
                // This line below will make sure the Roster is set up
                this.get('controlbox').set({connected:true});
                this.registerMessageHandler();
                // Get cached chatboxes from localstorage
                this.fetch({
                    add: true,
                    success: $.proxy(function (collection, resp) {
                        if (_.include(_.pluck(resp, 'id'), 'controlbox')) {
                            // If the controlbox was saved in localstorage, it must be visible
                            this.get('controlbox').set({visible:true}).save();
                        }
                    }, this)
                });
            },

            messageReceived: function (message) {
                var buddy_jid, $message = $(message),
                    message_from = $message.attr('from');
                if (message_from == converse.connection.jid) {
                    // FIXME: Forwarded messages should be sent to specific resources,
                    // not broadcasted
                    return true;
                }
                var $forwarded = $message.children('forwarded');
                if ($forwarded.length) {
                    $message = $forwarded.children('message');
                }
                var from = Strophe.getBareJidFromJid(message_from),
                    to = Strophe.getBareJidFromJid($message.attr('to')),
                    resource, chatbox, roster_item;
                if (from == converse.bare_jid) {
                    // I am the sender, so this must be a forwarded message...
                    buddy_jid = to;
                    resource = Strophe.getResourceFromJid($message.attr('to'));
                } else {
                    buddy_jid = from;
                    resource = Strophe.getResourceFromJid(message_from);
                }
                chatbox = this.get(buddy_jid);
                roster_item = converse.roster.get(buddy_jid);

                if (roster_item === undefined) {
                    // The buddy was likely removed
                    converse.log('Could not get roster item for JID '+buddy_jid, 'error');
                    return true;
                }

                if (!chatbox) {
                    var fullname = roster_item.get('fullname');
                    fullname = _.isEmpty(fullname)? buddy_jid: fullname;

                    chatbox = this.create({
                        'id': buddy_jid,
                        'jid': buddy_jid,
                        'fullname': fullname,
                        'image_type': roster_item.get('image_type'),
                        'image': roster_item.get('image'),
                        'url': roster_item.get('url')
                    });
                }
                chatbox.messageReceived(message);
                converse.roster.addResource(buddy_jid, resource);
                converse.emit('onMessage', message);
                return true;
            }
        });

        this.ChatBoxesView = Backbone.View.extend({
            el: '#conversejs',

            initialize: function () {
                // boxesviewinit
                this.views = {};
                this.model.on("add", function (item) {
                    var view = this.views[item.get('id')];
                    if (!view) {
                        if (item.get('chatroom')) {
                            view = new converse.ChatRoomView({'model': item});
                        } else if (item.get('box_id') === 'controlbox') {
                            view = new converse.ControlBoxView({model: item});
                            view.render();
                        } else {
                            view = new converse.ChatBoxView({model: item});
                        }
                        this.views[item.get('id')] = view;
                    } else {
                        delete view.model; // Remove ref to old model to help garbage collection
                        view.model = item;
                        view.initialize();
                        if (item.get('id') !== 'controlbox') {
                            // FIXME: Why is it necessary to again append chatboxes?
                            view.$el.appendTo(this.$el);
                        }
                    }
                }, this);
            },

            showChatBox: function (attrs) {
                var chatbox  = this.model.get(attrs.jid);
                if (chatbox) {
                    chatbox.trigger('show');
                } else {
                    chatbox = this.model.create(attrs, {
                        'error': function (model, response) {
                            converse.log(response.responseText);
                        }
                    });
                }
                return chatbox;
            }
        });

        this.RosterItem = Backbone.Model.extend({
            initialize: function (attributes, options) {
                var jid = attributes.jid;
                if (!attributes.fullname) {
                    attributes.fullname = jid;
                }
                var attrs = _.extend({
                    'id': jid,
                    'user_id': Strophe.getNodeFromJid(jid),
                    'resources': [],
                    'status': ''
                }, attributes);
                attrs.sorted = false;
                attrs.chat_status = 'offline';
                this.set(attrs);
            }
        });

        this.RosterItemView = Backbone.View.extend({
            tagName: 'dd',

            events: {
                "click .accept-xmpp-request": "acceptRequest",
                "click .decline-xmpp-request": "declineRequest",
                "click .open-chat": "openChat",
                "click .remove-xmpp-contact": "removeContact"
            },

            openChat: function (ev) {
                ev.preventDefault();
                converse.chatboxesview.showChatBox({
                    'id': this.model.get('jid'),
                    'jid': this.model.get('jid'),
                    'fullname': this.model.get('fullname'),
                    'image_type': this.model.get('image_type'),
                    'image': this.model.get('image'),
                    'url': this.model.get('url'),
                    'status': this.model.get('status')
                });
            },

            removeContact: function (ev) {
                ev.preventDefault();
                var result = confirm("Are you sure you want to remove this contact?");
                if (result === true) {
                    var bare_jid = this.model.get('jid');
                    converse.connection.roster.remove(bare_jid, function (iq) {
                        converse.connection.roster.unauthorize(bare_jid);
                        converse.rosterview.model.remove(bare_jid);
                    });
                }
            },

            acceptRequest: function (ev) {
                var jid = this.model.get('jid');
                converse.connection.roster.authorize(jid);
                converse.connection.roster.add(jid, this.model.get('fullname'), [], function (iq) {
                    converse.connection.roster.subscribe(jid, null, converse.xmppstatus.get('fullname'));
                });
                ev.preventDefault();
            },

            declineRequest: function (ev) {
                ev.preventDefault();
                converse.connection.roster.unauthorize(this.model.get('jid'));
                this.model.destroy();
            },

            template: _.template(
                '<a class="open-chat" title="'+__('Click to chat with this contact')+'" href="#">'+
                    '<span class="icon-{{ chat_status }}" title="{{ status_desc }}"></span>{{ fullname }}'+
                '</a>' +
                '<a class="remove-xmpp-contact icon-remove" title="'+__('Click to remove this contact')+'" href="#"></a>'),

            pending_template: _.template(
                '<span>{{ fullname }}</span>' +
                '<a class="remove-xmpp-contact icon-remove" title="'+__('Click to remove this contact')+'" href="#"></a>'),

            request_template: _.template('<div>{{ fullname }}</div>' +
                '<button type="button" class="accept-xmpp-request">' +
                'Accept</button>' +
                '<button type="button" class="decline-xmpp-request">' +
                'Decline</button>' +
                ''),

            render: function () {
                var item = this.model,
                    ask = item.get('ask'),
                    requesting  = item.get('requesting'),
                    subscription = item.get('subscription');

                var classes_to_remove = [
                    'current-xmpp-contact',
                    'pending-xmpp-contact',
                    'requesting-xmpp-contact'
                    ].concat(_.keys(STATUSES));

                _.each(classes_to_remove,
                    function (cls) {
                        if (this.el.className.indexOf(cls) !== -1) {
                            this.$el.removeClass(cls);
                        }
                    }, this);

                this.$el.addClass(item.get('chat_status'));

                if (ask === 'subscribe') {
                    this.$el.addClass('pending-xmpp-contact');
                    this.$el.html(this.pending_template(item.toJSON()));
                } else if (requesting === true) {
                    this.$el.addClass('requesting-xmpp-contact');
                    this.$el.html(this.request_template(item.toJSON()));
                    converse.controlboxtoggle.showControlBox();
                } else if (subscription === 'both' || subscription === 'to') {
                    this.$el.addClass('current-xmpp-contact');
                    this.$el.html(this.template(
                        _.extend(item.toJSON(), {'status_desc': STATUSES[item.get('chat_status')||'offline']})
                    ));
                }
                return this;
            }
        });

        this.RosterItems = Backbone.Collection.extend({
            model: converse.RosterItem,
            comparator : function (rosteritem) {
                var chat_status = rosteritem.get('chat_status'),
                    rank = 4;
                switch(chat_status) {
                    case 'offline':
                        rank = 0;
                        break;
                    case 'unavailable':
                        rank = 1;
                        break;
                    case 'xa':
                        rank = 2;
                        break;
                    case 'away':
                        rank = 3;
                        break;
                    case 'dnd':
                        rank = 4;
                        break;
                    case 'online':
                        rank = 5;
                        break;
                }
                return rank;
            },

            subscribeToSuggestedItems: function (msg) {
                $(msg).find('item').each(function () {
                    var $this = $(this),
                        jid = $this.attr('jid'),
                        action = $this.attr('action'),
                        fullname = $this.attr('name');
                    if (action === 'add') {
                        converse.connection.roster.add(jid, fullname, [], function (iq) {
                            converse.connection.roster.subscribe(jid, null, converse.xmppstatus.get('fullname'));
                        });
                    }
                });
                return true;
            },

            isSelf: function (jid) {
                return (Strophe.getBareJidFromJid(jid) === Strophe.getBareJidFromJid(converse.connection.jid));
            },

            addResource: function (bare_jid, resource) {
                var item = this.get(bare_jid),
                    resources;
                if (item) {
                    resources = item.get('resources');
                    if (resources) {
                        if (_.indexOf(resources, resource) == -1) {
                            resources.push(resource);
                            item.set({'resources': resources});
                        }
                    } else  {
                        item.set({'resources': [resource]});
                    }
                }
            },

            removeResource: function (bare_jid, resource) {
                var item = this.get(bare_jid),
                    resources,
                    idx;
                if (item) {
                    resources = item.get('resources');
                    idx = _.indexOf(resources, resource);
                    if (idx !== -1) {
                        resources.splice(idx, 1);
                        item.set({'resources': resources});
                        return resources.length;
                    }
                }
                return 0;
            },

            subscribeBack: function (jid) {
                var bare_jid = Strophe.getBareJidFromJid(jid);
                if (converse.connection.roster.findItem(bare_jid)) {
                    converse.connection.roster.authorize(bare_jid);
                    converse.connection.roster.subscribe(jid, null, converse.xmppstatus.get('fullname'));
                } else {
                    converse.connection.roster.add(jid, '', [], function (iq) {
                        converse.connection.roster.authorize(bare_jid);
                        converse.connection.roster.subscribe(jid, null, converse.xmppstatus.get('fullname'));
                    });
                }
            },

            unsubscribe: function (jid) {
                /* Upon receiving the presence stanza of type "unsubscribed",
                * the user SHOULD acknowledge receipt of that subscription state
                * notification by sending a presence stanza of type "unsubscribe"
                * this step lets the user's server know that it MUST no longer
                * send notification of the subscription state change to the user.
                */
                converse.xmppstatus.sendPresence('unsubscribe');
                if (converse.connection.roster.findItem(jid)) {
                    converse.connection.roster.remove(jid, function (iq) {
                        converse.rosterview.model.remove(jid);
                    });
                }
            },

            getNumOnlineContacts: function () {
                var count = 0,
                    ignored = ['offline', 'unavailable'],
                    models = this.models,
                    models_length = models.length,
                    i;
                if (converse.show_only_online_users) {
                    ignored = _.union(ignored, ['dnd', 'xa', 'away']);
                }
                for (i=0; i<models_length; i++) {
                    if (_.indexOf(ignored, models[i].get('chat_status')) === -1) {
                        count++;
                    }
                }
                return count;
            },

            cleanCache: function (items) {
                /* The localstorage cache containing roster contacts might contain
                * some contacts that aren't actually in our roster anymore. We
                * therefore need to remove them now.
                */
                var id, i,
                    roster_ids = [];
                for (i=0; i < items.length; ++i) {
                    roster_ids.push(items[i].jid);
                }
                for (i=0; i < this.models.length; ++i) {
                    id = this.models[i].get('id');
                    if (_.indexOf(roster_ids, id) === -1) {
                        this.get(id).destroy();
                    }
                }
            },

            rosterHandler: function (items) {
                converse.emit('onRoster', items);
                this.cleanCache(items);
                _.each(items, function (item, index, items) {
                    if (this.isSelf(item.jid)) { return; }
                    var model = this.get(item.jid);
                    if (!model) {
                        var is_last = (index === (items.length-1)) ? true : false;
                        if ((item.subscription === 'none') && (item.ask === null) && !is_last) {
                            // We're not interested in zombies
                            // (Hack: except if it's the last item, then we still
                            // add it so that the roster will be shown).
                            return;
                        }
                        this.create({
                            jid: item.jid,
                            subscription: item.subscription,
                            ask: item.ask,
                            fullname: item.name || item.jid,
                            is_last: is_last
                        });
                    } else {
                        if ((item.subscription === 'none') && (item.ask === null)) {
                            // This user is no longer in our roster
                            model.destroy();
                        } else if (model.get('subscription') !== item.subscription || model.get('ask') !== item.ask) {
                            // only modify model attributes if they are different from the
                            // ones that were already set when the rosterItem was added
                            model.set({'subscription': item.subscription, 'ask': item.ask, 'requesting': null});
                            model.save();
                        }
                    }
                }, this);

                if (!converse.initial_presence_sent) {
                    /* Once we've sent out our initial presence stanza, we'll
                     * start receiving presence stanzas from our contacts.
                     * We therefore only want to do this after our roster has
                     * been set up (otherwise we can't meaningfully process
                     * incoming presence stanzas).
                     */
                    converse.initial_presence_sent = 1;
                    converse.xmppstatus.sendPresence();
                }
            },

            handleIncomingSubscription: function (jid) {
                var bare_jid = Strophe.getBareJidFromJid(jid);
                var item = this.get(bare_jid);

                if (!converse.allow_contact_requests) {
                    converse.connection.roster.unauthorize(bare_jid);
                    return true;
                }
                if (converse.auto_subscribe) {
                    if ((!item) || (item.get('subscription') != 'to')) {
                        this.subscribeBack(jid);
                    } else {
                        converse.connection.roster.authorize(bare_jid);
                    }
                } else {
                    if ((item) && (item.get('subscription') != 'none'))  {
                        converse.connection.roster.authorize(bare_jid);
                    } else {
                        if (!this.get(bare_jid)) {
                            converse.getVCard(
                                bare_jid,
                                $.proxy(function (jid, fullname, img, img_type, url) {
                                    this.add({
                                        jid: bare_jid,
                                        subscription: 'none',
                                        ask: null,
                                        requesting: true,
                                        fullname: fullname,
                                        image: img,
                                        image_type: img_type,
                                        url: url,
                                        vcard_updated: converse.toISOString(new Date()),
                                        is_last: true
                                    });
                                }, this),
                                $.proxy(function (jid, fullname, img, img_type, url) {
                                    converse.log("Error while retrieving vcard");
                                    // XXX: Should vcard_updated be set here as well?
                                    this.add({
                                        jid: bare_jid,
                                        subscription: 'none',
                                        ask: null,
                                        requesting: true,
                                        fullname: jid,
                                        is_last: true
                                    });
                                }, this)
                            );
                        } else {
                            return true;
                        }
                    }
                }
                return true;
            },

            presenceHandler: function (presence) {
                var $presence = $(presence),
                    presence_type = $presence.attr('type');
                if (presence_type === 'error') {
                    return true;
                }
                var jid = $presence.attr('from'),
                    bare_jid = Strophe.getBareJidFromJid(jid),
                    resource = Strophe.getResourceFromJid(jid),
                    $show = $presence.find('show'),
                    chat_status = $show.text() || 'online',
                    status_message = $presence.find('status'),
                    item;

                if (this.isSelf(bare_jid)) {
                    if ((converse.connection.jid !== jid)&&(presence_type !== 'unavailable')) {
                        // Another resource has changed it's status, we'll update ours as well.
                        // FIXME: We should ideally differentiate between converse.js using
                        // resources and other resources (i.e Pidgin etc.)
                        converse.xmppstatus.save({'status': chat_status});
                    }
                    return true;
                } else if (($presence.find('x').attr('xmlns') || '').indexOf(Strophe.NS.MUC) === 0) {
                    return true; // Ignore MUC
                }
                item = this.get(bare_jid);
                if (item && (status_message.text() != item.get('status'))) {
                    item.save({'status': status_message.text()});
                }
                if ((presence_type === 'subscribed') || (presence_type === 'unsubscribe')) {
                    return true;
                } else if (presence_type === 'subscribe') {
                    return this.handleIncomingSubscription(jid);
                } else if (presence_type === 'unsubscribed') {
                    this.unsubscribe(bare_jid);
                } else if (presence_type === 'unavailable') {
                    if (this.removeResource(bare_jid, resource) === 0) {
                        if (item) {
                            item.set({'chat_status': 'offline'});
                        }
                    }
                } else if (item) {
                    // presence_type is undefined
                    this.addResource(bare_jid, resource);
                    item.set({'chat_status': chat_status});
                }
                return true;
            }
        });

        this.RosterView = Backbone.View.extend({
            tagName: 'dl',
            id: 'converse-roster',
            rosteritemviews: {},

            requesting_contacts_template: _.template(
                '<dt id="xmpp-contact-requests">'+__('Contact requests')+'</dt>'),

            contacts_template: _.template(
                '<dt id="xmpp-contacts">'+__('My contacts')+'</dt>'),

            pending_contacts_template: _.template(
                '<dt id="pending-xmpp-contacts">'+__('Pending contacts')+'</dt>'),

            initialize: function () {
                this.model.on("add", function (item) {
                    this.addRosterItemView(item).render(item);
                    if (!item.get('vcard_updated')) {
                        // This will update the vcard, which triggers a change
                        // request which will rerender the roster item.
                        converse.getVCard(item.get('jid'));
                    }
                }, this);

                this.model.on('change', function (item) {
                    if ((_.size(item.changed) === 1) && _.contains(_.keys(item.changed), 'sorted')) {
                        return;
                    }
                    this.updateChatBox(item).render(item);
                }, this);

                this.model.on("remove", function (item) { this.removeRosterItemView(item); }, this);
                this.model.on("destroy", function (item) { this.removeRosterItemView(item); }, this);

                var roster_markup = this.contacts_template();
                if (converse.allow_contact_requests) {
                    roster_markup = this.requesting_contacts_template() + roster_markup + this.pending_contacts_template();
                }
                this.$el.hide().html(roster_markup);

                this.model.fetch({add: true}); // Get the cached roster items from localstorage
            },

            updateChatBox: function (item, changed) {
                var chatbox = converse.chatboxes.get(item.get('jid')),
                    changes = {};
                if (!chatbox) {
                    return this;
                }
                if (_.has(item.changed, 'chat_status')) {
                    changes.chat_status = item.get('chat_status');
                }
                if (_.has(item.changed, 'status')) {
                    changes.status = item.get('status');
                }
                chatbox.save(changes);
                return this;
            },

            addRosterItemView: function (item) {
                var view = new converse.RosterItemView({model: item});
                this.rosteritemviews[item.id] = view;
                return this;
            },

            removeRosterItemView: function (item) {
                var view = this.rosteritemviews[item.id];
                if (view) {
                    view.$el.remove();
                    delete this.rosteritemviews[item.id];
                    this.render();
                }
                return this;
            },

            renderRosterItem: function (item, view) {
                if ((converse.show_only_online_users) && (item.get('chat_status') !== 'online')) {
                    view.$el.remove();
                    view.delegateEvents();
                    return this;
                }
                if ($.contains(document.documentElement, view.el)) {
                    view.render();
                } else {
                    this.$el.find('#xmpp-contacts').after(view.render().el);
                }
            },

            render: function (item) {
                var $my_contacts = this.$el.find('#xmpp-contacts'),
                    $contact_requests = this.$el.find('#xmpp-contact-requests'),
                    $pending_contacts = this.$el.find('#pending-xmpp-contacts'),
                    sorted = false,
                    $count, changed_presence;
                if (item) {
                    var jid = item.id,
                        view = this.rosteritemviews[item.id],
                        ask = item.get('ask'),
                        subscription = item.get('subscription'),
                        requesting  = item.get('requesting'),
                        crit = {order:'asc'};

                    if ((ask === 'subscribe') && (subscription == 'none')) {
                        $pending_contacts.after(view.render().el);
                        $pending_contacts.after($pending_contacts.siblings('dd.pending-xmpp-contact').tsort(crit));
                    } else if ((ask === 'subscribe') && (subscription == 'from')) {
                        // TODO: We have accepted an incoming subscription
                        // request and (automatically) made our own subscription request back.
                        // It would be useful to update the roster here to show
                        // things are happening... (see docs/DEVELOPER.rst)
                        $pending_contacts.after(view.render().el);
                        $pending_contacts.after($pending_contacts.siblings('dd.pending-xmpp-contact').tsort(crit));
                    } else if (requesting === true) {
                        $contact_requests.after(view.render().el);
                        $contact_requests.after($contact_requests.siblings('dd.requesting-xmpp-contact').tsort(crit));
                    } else if (subscription === 'both' || subscription === 'to') {
                        this.renderRosterItem(item, view);
                    }
                    changed_presence = item.changed.chat_status;
                    if (changed_presence) {
                        this.sortRoster(changed_presence);
                        sorted = true;
                    }
                    if (item.get('is_last')) {
                        if (!sorted) {
                            this.sortRoster(item.get('chat_status'));
                        }
                        if (!this.$el.is(':visible')) {
                            // Once all initial roster items have been added, we
                            // can show the roster.
                            this.$el.show();
                        }
                    }
                }
                // Hide the headings if there are no contacts under them
                _.each([$my_contacts, $contact_requests, $pending_contacts], function (h) {
                    if (h.nextUntil('dt').length) {
                        if (!h.is(':visible')) {
                            h.show();
                        }
                    }
                    else if (h.is(':visible')) {
                        h.hide();
                    }
                });
                $count = $('#online-count');
                $count.text('('+this.model.getNumOnlineContacts()+')');
                if (!$count.is(':visible')) {
                    $count.show();
                }
                converse.emit('onRosterViewUpdated');
                return this;
            },

            sortRoster: function (chat_status) {
                var $my_contacts = this.$el.find('#xmpp-contacts');
                $my_contacts.siblings('dd.current-xmpp-contact.'+chat_status).tsort('a', {order:'asc'});
                $my_contacts.after($my_contacts.siblings('dd.current-xmpp-contact.offline'));
                $my_contacts.after($my_contacts.siblings('dd.current-xmpp-contact.unavailable'));
                $my_contacts.after($my_contacts.siblings('dd.current-xmpp-contact.xa'));
                $my_contacts.after($my_contacts.siblings('dd.current-xmpp-contact.away'));
                $my_contacts.after($my_contacts.siblings('dd.current-xmpp-contact.dnd'));
                $my_contacts.after($my_contacts.siblings('dd.current-xmpp-contact.online'));
            }
        });

        this.XMPPStatus = Backbone.Model.extend({
            initialize: function () {
                this.set({
                    'status' : this.get('status') || 'online'
                });
                this.on('change', $.proxy(function (item) {
                    if (this.get('fullname') === undefined) {
                        converse.getVCard(
                            null, // No 'to' attr when getting one's own vCard
                            $.proxy(function (jid, fullname, image, image_type, url) {
                                this.save({'fullname': fullname});
                            }, this)
                        );
                    }
                    if (_.has(item.changed, 'status')) {
                        converse.emit('onStatusChanged', this.get('status'));
                    }
                    if (_.has(item.changed, 'status_message')) {
                        converse.emit('onStatusMessageChanged', this.get('status_message'));
                    }
                }, this));
            },

            sendPresence: function (type) {
                if (type === undefined) {
                    type = this.get('status') || 'online';
                }
                var status_message = this.get('status_message'),
                    presence;
                // Most of these presence types are actually not explicitly sent,
                // but I add all of them here fore reference and future proofing.
                if ((type === 'unavailable') ||
                        (type === 'probe') ||
                        (type === 'error') ||
                        (type === 'unsubscribe') ||
                        (type === 'unsubscribed') ||
                        (type === 'subscribe') ||
                        (type === 'subscribed')) {
                    presence = $pres({'type':type});
                } else {
                    if (type === 'online') {
                        presence = $pres();
                    } else {
                        presence = $pres().c('show').t(type).up();
                    }
                    if (status_message) {
                        presence.c('status').t(status_message);
                    }
                }
                converse.connection.send(presence);
            },

            setStatus: function (value) {
                this.sendPresence(value);
                this.save({'status': value});
            },

            setStatusMessage: function (status_message) {
                converse.connection.send($pres().c('show').t(this.get('status')).up().c('status').t(status_message));
                this.save({'status_message': status_message});
                if (this.xhr_custom_status) {
                    $.ajax({
                        url:  this.xhr_custom_status_url,
                        type: 'POST',
                        data: {'msg': status_message}
                    });
                }
            }
        });

        this.XMPPStatusView = Backbone.View.extend({
            el: "span#xmpp-status-holder",

            events: {
                "click a.choose-xmpp-status": "toggleOptions",
                "click #fancy-xmpp-status-select a.change-xmpp-status-message": "renderStatusChangeForm",
                "submit #set-custom-xmpp-status": "setStatusMessage",
                "click .dropdown dd ul li a": "setStatus"
            },

            toggleOptions: function (ev) {
                ev.preventDefault();
                $(ev.target).parent().parent().siblings('dd').find('ul').toggle('fast');
            },

            change_status_message_template: _.template(
                '<form id="set-custom-xmpp-status">' +
                    '<input type="text" class="custom-xmpp-status" {{ status_message }}"'+
                        'placeholder="'+__('Custom status')+'"/>' +
                    '<button type="submit">'+__('Save')+'</button>' +
                '</form>'),

            status_template: _.template(
                '<div class="xmpp-status">' +
                    '<a class="choose-xmpp-status {{ chat_status }}" data-value="{{status_message}}" href="#" title="'+__('Click to change your chat status')+'">' +
                        '<span class="icon-{{ chat_status }}"></span>'+
                        '{{ status_message }}' +
                    '</a>' +
                    '<a class="change-xmpp-status-message icon-pencil" href="#" title="'+__('Click here to write a custom status message')+'"></a>' +
                '</div>'),

            renderStatusChangeForm: function (ev) {
                ev.preventDefault();
                var status_message = this.model.get('status') || 'offline';
                var input = this.change_status_message_template({'status_message': status_message});
                this.$el.find('.xmpp-status').replaceWith(input);
                this.$el.find('.custom-xmpp-status').focus().focus();
            },

            setStatusMessage: function (ev) {
                ev.preventDefault();
                var status_message = $(ev.target).find('input').val();
                if (status_message === "") {
                }
                this.model.setStatusMessage(status_message);
            },

            setStatus: function (ev) {
                ev.preventDefault();
                var $el = $(ev.target),
                    value = $el.attr('data-value');
                this.model.setStatus(value);
                this.$el.find(".dropdown dd ul").hide();
            },

            getPrettyStatus: function (stat) {
                if (stat === 'chat') {
                    pretty_status = __('online');
                } else if (stat === 'dnd') {
                    pretty_status = __('busy');
                } else if (stat === 'xa') {
                    pretty_status = __('away for long');
                } else if (stat === 'away') {
                    pretty_status = __('away');
                } else {
                    pretty_status = __(stat) || __('online');
                }
                return pretty_status;
            },

            updateStatusUI: function (model) {
                if (!(_.has(model.changed, 'status')) && !(_.has(model.changed, 'status_message'))) {
                    return;
                }
                var stat = model.get('status');
                // # For translators: the %1$s part gets replaced with the status
                // # Example, I am online
                var status_message = model.get('status_message') || __("I am %1$s", this.getPrettyStatus(stat));
                this.$el.find('#fancy-xmpp-status-select').html(
                    this.status_template({
                        'chat_status': stat,
                        'status_message': status_message
                    }));
            },

            choose_template: _.template(
                '<dl id="target" class="dropdown">' +
                    '<dt id="fancy-xmpp-status-select" class="fancy-dropdown"></dt>' +
                    '<dd><ul class="xmpp-status-menu"></ul></dd>' +
                '</dl>'),

            option_template: _.template(
                '<li>' +
                    '<a href="#" class="{{ value }}" data-value="{{ value }}">'+
                        '<span class="icon-{{ value }}"></span>'+
                        '{{ text }}'+
                    '</a>' +
                '</li>'),

            initialize: function () {
                this.model.on("change", this.updateStatusUI, this);
            },

            render: function () {
                // Replace the default dropdown with something nicer
                var $select = this.$el.find('select#select-xmpp-status'),
                    chat_status = this.model.get('status') || 'offline',
                    options = $('option', $select),
                    $options_target,
                    options_list = [],
                    that = this;
                this.$el.html(this.choose_template());
                this.$el.find('#fancy-xmpp-status-select')
                        .html(this.status_template({
                            'status_message': this.model.get('status_message') || __("I am %1$s", this.getPrettyStatus(chat_status)),
                            'chat_status': chat_status
                            }));
                // iterate through all the <option> elements and add option values
                options.each(function(){
                    options_list.push(that.option_template({'value': $(this).val(),
                                                            'text': this.text
                                                            }));
                });
                $options_target = this.$el.find("#target dd ul").hide();
                $options_target.append(options_list.join(''));
                $select.remove();
                return this;
            }
        });

        this.Feature = Backbone.Model.extend();
        this.Features = Backbone.Collection.extend({
            /* Service Discovery
            * -----------------
            * This collection stores Feature Models, representing features
            * provided by available XMPP entities (e.g. servers)
            * See XEP-0030 for more details: http://xmpp.org/extensions/xep-0030.html
            * All features are shown here: http://xmpp.org/registrar/disco-features.html
            */
            model: converse.Feature,
            initialize: function () {
                this.localStorage = new Backbone.LocalStorage(
                    hex_sha1('converse.features'+converse.bare_jid));
                if (this.localStorage.records.length === 0) {
                    // localStorage is empty, so we've likely never queried this
                    // domain for features yet
                    converse.connection.disco.info(converse.domain, null, $.proxy(this.onInfo, this));
                    converse.connection.disco.items(converse.domain, null, $.proxy(this.onItems, this));
                } else {
                    this.fetch({add:true});
                }
            },

            onItems: function (stanza) {
                $(stanza).find('query item').each($.proxy(function (idx, item) {
                    converse.connection.disco.info(
                        $(item).attr('jid'),
                        null,
                        $.proxy(this.onInfo, this));
                }, this));
            },

            onInfo: function (stanza) {
                var $stanza = $(stanza);
                if (($stanza.find('identity[category=server][type=im]').length === 0) &&
                    ($stanza.find('identity[category=conference][type=text]').length === 0)) {
                    // This isn't an IM server component
                    return;
                }
                $stanza.find('feature').each($.proxy(function (idx, feature) {
                    this.create({
                        'var': $(feature).attr('var'),
                        'from': $stanza.attr('from')
                    });
                }, this));
            }
        });

        this.LoginPanel = Backbone.View.extend({
            tagName: 'div',
            id: "login-dialog",
            events: {
                'submit form#converse-login': 'authenticate'
            },
            tab_template: _.template(
                '<li><a class="current" href="#login">'+__('Sign in')+'</a></li>'
            ),
            template: _.template(
                '<form id="converse-login">' +
                '<label>'+__('XMPP/Jabber Username:')+'</label>' +
                '<input type="username" name="jid">' +
                '<label>'+__('Password:')+'</label>' +
                '<input type="password" name="password">' +
                '<input class="login-submit" type="submit" value="'+__('Log In')+'">' +
                '</form">'
            ),
            bosh_url_input: _.template(
                '<label>'+__('BOSH Service URL:')+'</label>' +
                '<input type="text" id="bosh_service_url">'
            ),

            connect: function ($form, jid, password) {
                if ($form) {
                    $form.find('input[type=submit]').hide().after('<span class="spinner login-submit"/>');
                }
                converse.connection = new Strophe.Connection(converse.bosh_service_url);
                converse.connection.connect(jid, password, converse.onConnect);
            },

            showLoginButton: function () {
                var $form = this.$el.find('#converse-login');
                var $button = $form.find('input[type=submit]');
                if ($button.length) {
                    $button.show().siblings('span').remove();
                }
            },

            initialize: function (cfg) {
                cfg.$parent.html(this.$el.html(this.template()));
                this.$tabs = cfg.$parent.parent().find('#controlbox-tabs');
            },

            render: function () {
                this.$tabs.append(this.tab_template());
                this.$el.find('input#jid').focus();
                return this;
            },

            authenticate: function (ev) {
                var $form = $(ev.target),
                    $jid_input = $form.find('input[name=jid]'),
                    jid = $jid_input.val(),
                    $pw_input = $form.find('input[name=password]'),
                    password = $pw_input.val(),
                    $bsu_input = null,
                    errors = false;

                if (! converse.bosh_service_url) {
                    $bsu_input = $form.find('input#bosh_service_url');
                    converse.bosh_service_url = $bsu_input.val();
                    if (! converse.bosh_service_url)  {
                        errors = true;
                        $bsu_input.addClass('error');
                    }
                }
                if (! jid) {
                    errors = true;
                    $jid_input.addClass('error');
                }
                if (! password)  {
                    errors = true;
                    $pw_input.addClass('error');
                }
                if (errors) { return; }
                this.connect($form, jid, password);
                return false;
            },

            remove: function () {
                this.$tabs.empty();
                this.$el.parent().empty();
            }
        });

        this.ControlBoxToggle = Backbone.View.extend({
            tagName: 'a',
            className: 'toggle-online-users',
            id: 'toggle-controlbox',
            events: {
                'click': 'onClick'
            },
            attributes: {
                'href': "#"
            },

            template: _.template(
                '<strong class="conn-feedback">Toggle chat</strong>'+
                '<strong style="display: none" id="online-count">(0)</strong>'
            ),

            initialize: function () {
                this.render();
            },

            render: function () {
                $('#conversejs').append(this.$el.html(this.template()));
                return this;
            },

            showControlBox: function () {
                var controlbox = converse.chatboxes.get('controlbox');
                if (!controlbox) {
                    converse.chatboxes.add({
                        id: 'controlbox',
                        box_id: 'controlbox',
                        visible: true
                    });
                    if (converse.connection) {
                        converse.chatboxes.get('controlbox').save();
                    }
                } else {
                    controlbox.trigger('show');
                }
            },

            onClick: function (e) {
                e.preventDefault();
                if ($("div#controlbox").is(':visible')) {
                    var controlbox = converse.chatboxes.get('controlbox');
                    if (converse.connection) {
                        controlbox.destroy();
                    } else {
                        controlbox.trigger('hide');
                    }
                } else {
                    this.showControlBox();
                }
            }
        });

        // Initialization
        // --------------
        // This is the end of the initialize method.
        this.chatboxes = new this.ChatBoxes();
        this.chatboxesview = new this.ChatBoxesView({model: this.chatboxes});
        this.controlboxtoggle = new this.ControlBoxToggle();
        this.otr = new this.OTR();

        if ((this.prebind) && (!this.connection)) {
            if ((!this.jid) || (!this.sid) || (!this.rid) || (!this.bosh_service_url)) {
                this.log('If you set prebind=true, you MUST supply JID, RID and SID values');
                return;
            }
            this.connection = new Strophe.Connection(this.bosh_service_url);
            this.connection.attach(this.jid, this.sid, this.rid, this.onConnect);
        } else if (this.connection) {
            this.onConnected();
        }
        if (this.show_controlbox_by_default) { this.controlboxtoggle.showControlBox(); }
        converse.emit('onInitialized');
    };
    return {
        'initialize': function (settings, callback) {
            converse.initialize(settings, callback);
        },
        'getRID': function () {
            if (converse.expose_rid_and_sid && typeof converse.connection !== "undefined") {
                return converse.connection.rid;
            }
            return null;
        },
        'getSID': function () {
            if (converse.expose_rid_and_sid && typeof converse.connection !== "undefined") {
                return converse.connection.sid;
            }
            return null;
        },
        'once': function(evt, handler) {
            converse.once(evt, handler);
        },
        'on': function(evt, handler) {
            converse.on(evt, handler);
        },
        'off': function(evt, handler) {
            converse.off(evt, handler);
        }
    };
}));<|MERGE_RESOLUTION|>--- conflicted
+++ resolved
@@ -937,12 +937,7 @@
                 if (this.model.get('status')) {
                     this.showStatusMessage(this.model.get('status'));
                 }
-
-<<<<<<< HEAD
-                if (_.contains([UNVERIFIED, VERIFIED], this.model.get('otr_status'))) {
-=======
-                if (converse.use_otr_by_default) {
->>>>>>> 201004f8
+                if ((_.contains([UNVERIFIED, VERIFIED], this.model.get('otr_status'))) || converse.use_otr_by_default) {
                     this.model.initiateOTR();
                 }
             },
